app:
    base_url: https://fossorial.io
    log_level: debug
    save_logs: false

server:
    external_port: 3000
    internal_port: 3001
    internal_hostname: pangolin
    secure_cookies: false
    session_cookie_name: session
    resource_session_cookie_name: resource_session

traefik:
    cert_resolver: letsencrypt
    http_entrypoint: web
    https_entrypoint: websecure
    prefer_wildcard_cert: true

gerbil:
    start_port: 51820
<<<<<<< HEAD
    base_endpoint: 127.0.0.1
=======
    base_endpoint: fossorial.io
>>>>>>> f2457e77
    use_subdomain: false
    block_size: 16
    subnet_group: 10.0.0.0/8

rate_limit:
    window_minutes: 1
    max_requests: 100

email:
    smtp_host: host.hoster.net
    smtp_port: 587
    smtp_user: no-reply@example.io
    smtp_pass: aaaaaaaaaaaaaaaaaa
    no_reply: no-reply@example.io

flags:
    require_email_verification: true<|MERGE_RESOLUTION|>--- conflicted
+++ resolved
@@ -19,11 +19,7 @@
 
 gerbil:
     start_port: 51820
-<<<<<<< HEAD
-    base_endpoint: 127.0.0.1
-=======
     base_endpoint: fossorial.io
->>>>>>> f2457e77
     use_subdomain: false
     block_size: 16
     subnet_group: 10.0.0.0/8
