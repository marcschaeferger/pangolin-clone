--- conflicted
+++ resolved
@@ -1,21 +1,14 @@
 
 all: build
 
-<<<<<<< HEAD
 build:
-	CGO_ENABLED=0 GOOS=linux GOARCH=amd64 go build -o installer
-=======
-build: 
-	CGO_ENABLED=0 GOOS=linux go build -o installer
+	CGO_ENABLED=0 go build -o bin/installer
 
-all_arches:
-	CGO_ENABLED=0 GOOS=linux GOARCH=arm64 go build -o installer_linux_arm64
-	CGO_ENABLED=0 GOOS=linux GOARCH=amd64 go build -o installer_linux_amd64
->>>>>>> a8530316
-
-build-release:
+release:
 	CGO_ENABLED=0 GOOS=linux GOARCH=amd64 go build -o bin/installer_linux_amd64
 	CGO_ENABLED=0 GOOS=linux GOARCH=arm64 go build -o bin/installer_linux_arm64
 
 clean:
-	rm installer+	rm bin/installer
+	rm bin/installer_linux_amd64
+	rm bin/installer_linux_arm64