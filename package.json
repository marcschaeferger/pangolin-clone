{
    "name": "@fosrl/pangolin",
    "version": "0.0.0",
    "private": true,
    "type": "module",
    "description": "Tunneled Reverse Proxy Management Server with Identity and Access Control and Dashboard UI",
    "homepage": "https://github.com/fosrl/pangolin",
    "repository": {
        "type": "git",
        "url": "https://github.com/fosrl/pangolin"
    },
    "license": "SEE LICENSE IN LICENSE AND README.md",
    "scripts": {
        "dev": "NODE_ENV=development ENVIRONMENT=dev tsx watch server/index.ts",
        "db:pg:generate": "drizzle-kit generate --config=./drizzle.pg.config.ts",
        "db:sqlite:generate": "drizzle-kit generate --config=./drizzle.sqlite.config.ts",
        "db:pg:push": "npx tsx server/db/pg/migrate.ts",
        "db:sqlite:push": "npx tsx server/db/sqlite/migrate.ts",
        "db:sqlite:studio": "drizzle-kit studio --config=./drizzle.sqlite.config.ts",
        "db:pg:studio": "drizzle-kit studio --config=./drizzle.pg.config.ts",
        "db:clear-migrations": "rm -rf server/migrations",
        "set:oss": "echo 'export const build = \"oss\" as any;' > server/build.ts",
        "set:saas": "echo 'export const build = \"saas\" as any;' > server/build.ts",
        "set:enterprise": "echo 'export const build = \"enterprise\" as any;' > server/build.ts",
        "set:sqlite": "echo 'export * from \"./sqlite\";' > server/db/index.ts",
        "set:pg": "echo 'export * from \"./pg\";' > server/db/index.ts",
        "build:sqlite": "mkdir -p dist && next build && node esbuild.mjs -e server/index.ts -o dist/server.mjs && node esbuild.mjs -e server/setup/migrationsSqlite.ts -o dist/migrations.mjs",
        "build:pg": "mkdir -p dist && next build && node esbuild.mjs -e server/index.ts -o dist/server.mjs && node esbuild.mjs -e server/setup/migrationsPg.ts -o dist/migrations.mjs",
        "start": "ENVIRONMENT=prod node dist/migrations.mjs && ENVIRONMENT=prod NODE_ENV=development node --enable-source-maps dist/server.mjs",
        "email": "email dev --dir server/emails/templates --port 3005",
        "build:cli": "node esbuild.mjs -e cli/index.ts -o dist/cli.mjs",
        "db:sqlite:seed-exit-node": "sqlite3 config/db/db.sqlite \"INSERT INTO exitNodes (exitNodeId, name, address, endpoint, publicKey, listenPort, reachableAt, maxConnections, online, lastPing, type, region) VALUES (null, 'test', '10.0.0.1/24', 'localhost', 'MJ44MpnWGxMZURgxW/fWXDFsejhabnEFYDo60LQwK3A=', 1234, 'http://localhost:3003', 123, 1, null, 'gerbil', null);\""
    },
    "dependencies": {
        "@asteasolutions/zod-to-openapi": "^7.3.4",
        "@aws-sdk/client-s3": "3.837.0",
        "@hookform/resolvers": "5.2.2",
        "@node-rs/argon2": "^2.0.2",
        "@oslojs/crypto": "1.0.1",
        "@oslojs/encoding": "1.1.0",
        "@radix-ui/react-avatar": "1.1.10",
        "@radix-ui/react-checkbox": "1.3.3",
        "@radix-ui/react-collapsible": "1.1.12",
        "@radix-ui/react-dialog": "1.1.15",
        "@radix-ui/react-dropdown-menu": "2.1.16",
        "@radix-ui/react-icons": "1.3.2",
        "@radix-ui/react-label": "2.1.7",
        "@radix-ui/react-popover": "1.1.15",
        "@radix-ui/react-progress": "^1.1.7",
        "@radix-ui/react-radio-group": "1.3.8",
        "@radix-ui/react-scroll-area": "^1.2.10",
        "@radix-ui/react-select": "2.2.6",
        "@radix-ui/react-separator": "1.1.7",
        "@radix-ui/react-slot": "1.2.3",
        "@radix-ui/react-switch": "1.2.6",
        "@radix-ui/react-tabs": "1.1.13",
        "@radix-ui/react-toast": "1.2.15",
        "@radix-ui/react-tooltip": "^1.2.8",
        "@react-email/components": "0.5.5",
        "@react-email/render": "^1.2.0",
        "@react-email/tailwind": "1.2.2",
        "@simplewebauthn/browser": "^13.2.0",
        "@simplewebauthn/server": "^13.2.1",
        "@tailwindcss/forms": "^0.5.10",
        "@tanstack/react-table": "8.21.3",
        "arctic": "^3.7.0",
        "axios": "^1.12.2",
        "better-sqlite3": "11.7.0",
        "canvas-confetti": "1.9.3",
        "class-variance-authority": "^0.7.1",
        "clsx": "2.1.1",
        "cmdk": "1.1.1",
        "cookie": "^1.0.2",
        "cookie-parser": "1.4.7",
        "cookies": "^0.9.1",
        "cors": "2.8.5",
        "crypto-js": "^4.2.0",
        "drizzle-orm": "0.44.6",
        "eslint": "9.35.0",
        "eslint-config-next": "15.5.4",
        "express": "5.1.0",
        "express-rate-limit": "8.1.0",
        "glob": "11.0.3",
        "helmet": "8.1.0",
        "http-errors": "2.0.0",
        "i": "^0.3.7",
        "input-otp": "1.4.2",
        "ioredis": "5.6.1",
        "jmespath": "^0.16.0",
        "js-yaml": "4.1.0",
        "jsonwebtoken": "^9.0.2",
        "lucide-react": "^0.544.0",
        "maxmind": "5.0.0",
        "moment": "2.30.1",
        "next": "15.5.4",
        "next-intl": "^4.3.9",
        "next-themes": "0.4.6",
        "node-cache": "5.1.2",
        "node-fetch": "3.3.2",
        "nodemailer": "7.0.6",
        "npm": "^11.6.1",
        "oslo": "1.2.1",
        "pg": "^8.16.2",
        "posthog-node": "^5.8.4",
        "qrcode.react": "4.2.0",
        "react": "19.1.1",
        "react-dom": "19.1.1",
        "react-easy-sort": "^1.7.0",
        "react-hook-form": "7.62.0",
        "react-icons": "^5.5.0",
        "rebuild": "0.1.2",
        "reodotdev": "^1.0.0",
        "resend": "^6.1.1",
        "semver": "^7.7.2",
        "stripe": "18.2.1",
        "swagger-ui-express": "^5.0.1",
        "tailwind-merge": "3.3.1",
        "tw-animate-css": "^1.3.8",
        "uuid": "^13.0.0",
        "vaul": "1.1.2",
        "winston": "3.17.0",
        "winston-daily-rotate-file": "5.0.0",
        "ws": "8.18.3",
        "yargs": "18.0.0",
        "zod": "3.25.76",
        "zod-validation-error": "3.5.2"
    },
    "devDependencies": {
        "@dotenvx/dotenvx": "1.51.0",
        "@esbuild-plugins/tsconfig-paths": "0.1.2",
<<<<<<< HEAD
        "@react-email/preview-server": "4.1.0",
        "@tailwindcss/postcss": "^4.1.13",
=======
        "@tailwindcss/postcss": "^4.1.14",
>>>>>>> ec74525f
        "@types/better-sqlite3": "7.6.12",
        "@types/cookie-parser": "1.4.9",
        "@types/cors": "2.8.19",
        "@types/crypto-js": "^4.2.2",
        "@types/express": "5.0.3",
        "@types/express-session": "^1.18.2",
        "@types/jmespath": "^0.15.2",
        "@types/js-yaml": "4.0.9",
        "@types/jsonwebtoken": "^9.0.10",
        "@types/node": "24.6.1",
        "@types/nodemailer": "7.0.2",
        "@types/pg": "8.15.5",
        "@types/react": "19.1.16",
        "@types/react-dom": "19.1.9",
        "@types/semver": "^7.7.1",
        "@types/swagger-ui-express": "^4.1.8",
        "@types/ws": "8.18.1",
        "@types/yargs": "17.0.33",
        "drizzle-kit": "0.31.5",
        "esbuild": "0.25.10",
        "esbuild-node-externals": "1.18.0",
        "postcss": "^8",
        "react-email": "4.2.12",
        "tailwindcss": "^4.1.4",
        "tsc-alias": "1.8.16",
        "tsx": "4.20.6",
        "typescript": "^5",
        "typescript-eslint": "^8.45.0"
    },
    "overrides": {
        "emblor": {
            "react": "19.0.0",
            "react-dom": "19.0.0"
        }
    }
}<|MERGE_RESOLUTION|>--- conflicted
+++ resolved
@@ -128,12 +128,8 @@
     "devDependencies": {
         "@dotenvx/dotenvx": "1.51.0",
         "@esbuild-plugins/tsconfig-paths": "0.1.2",
-<<<<<<< HEAD
         "@react-email/preview-server": "4.1.0",
-        "@tailwindcss/postcss": "^4.1.13",
-=======
         "@tailwindcss/postcss": "^4.1.14",
->>>>>>> ec74525f
         "@types/better-sqlite3": "7.6.12",
         "@types/cookie-parser": "1.4.9",
         "@types/cors": "2.8.19",
