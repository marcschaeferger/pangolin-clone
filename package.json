--- conflicted
+++ resolved
@@ -142,15 +142,9 @@
         "react-email": "4.2.11",
         "tailwindcss": "4.1.4",
         "tsc-alias": "1.8.16",
-<<<<<<< HEAD
-        "tsx": "4.20.5",
+        "tsx": "4.20.6",
         "typescript": "5.9.2",
-        "typescript-eslint": "8.44.0"
-=======
-        "tsx": "4.20.6",
-        "typescript": "^5",
-        "typescript-eslint": "^8.44.1"
->>>>>>> 1a01e8d5
+        "typescript-eslint": "8.44.1"
     },
     "overrides": {
         "emblor": {
