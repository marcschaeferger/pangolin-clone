import { Request } from "express";
import { db } from "@server/db";
import { userActions, roleActions, userOrgs } from "@server/db";
import { and, eq } from "drizzle-orm";
import createHttpError from "http-errors";
import HttpCode from "@server/types/HttpCode";

export enum ActionsEnum {
    createOrgUser = "createOrgUser",
    listOrgs = "listOrgs",
    listUserOrgs = "listUserOrgs",
    createOrg = "createOrg",
    // deleteOrg = "deleteOrg",
    getOrg = "getOrg",
    updateOrg = "updateOrg",
    deleteOrg = "deleteOrg",
    createSite = "createSite",
    deleteSite = "deleteSite",
    getSite = "getSite",
    listSites = "listSites",
    updateSite = "updateSite",
    createResource = "createResource",
    deleteResource = "deleteResource",
    getResource = "getResource",
    listResources = "listResources",
    updateResource = "updateResource",
    createTarget = "createTarget",
    deleteTarget = "deleteTarget",
    getTarget = "getTarget",
    listTargets = "listTargets",
    updateTarget = "updateTarget",
    createRole = "createRole",
    deleteRole = "deleteRole",
    getRole = "getRole",
    listRoles = "listRoles",
    updateRole = "updateRole",
    inviteUser = "inviteUser",
    listInvitations = "listInvitations",
    removeInvitation = "removeInvitation",
    removeUser = "removeUser",
    listUsers = "listUsers",
    listSiteRoles = "listSiteRoles",
    listResourceRoles = "listResourceRoles",
    setResourceUsers = "setResourceUsers",
    setResourceRoles = "setResourceRoles",
    listResourceUsers = "listResourceUsers",
    // removeRoleSite = "removeRoleSite",
    // addRoleAction = "addRoleAction",
    // removeRoleAction = "removeRoleAction",
    // listRoleSites = "listRoleSites",
    listRoleResources = "listRoleResources",
    // listRoleActions = "listRoleActions",
    addUserRole = "addUserRole",
    // addUserSite = "addUserSite",
    // addUserAction = "addUserAction",
    // removeUserAction = "removeUserAction",
    // removeUserSite = "removeUserSite",
    getOrgUser = "getOrgUser",
    updateUser = "updateUser",
    getUser = "getUser",
    setResourcePassword = "setResourcePassword",
    setResourcePincode = "setResourcePincode",
    setResourceWhitelist = "setResourceWhitelist",
    getResourceWhitelist = "getResourceWhitelist",
    generateAccessToken = "generateAccessToken",
    deleteAcessToken = "deleteAcessToken",
    listAccessTokens = "listAccessTokens",
    createResourceRule = "createResourceRule",
    deleteResourceRule = "deleteResourceRule",
    listResourceRules = "listResourceRules",
    updateResourceRule = "updateResourceRule",
    createClient = "createClient",
    deleteClient = "deleteClient",
    updateClient = "updateClient",
    listClients = "listClients",
    getClient = "getClient",
    listOrgDomains = "listOrgDomains",
    createNewt = "createNewt",
    createIdp = "createIdp",
    updateIdp = "updateIdp",
    deleteIdp = "deleteIdp",
    listIdps = "listIdps",
    getIdp = "getIdp",
    createIdpOrg = "createIdpOrg",
    deleteIdpOrg = "deleteIdpOrg",
    listIdpOrgs = "listIdpOrgs",
    updateIdpOrg = "updateIdpOrg",
    checkOrgId = "checkOrgId",
    createApiKey = "createApiKey",
    deleteApiKey = "deleteApiKey",
    setApiKeyActions = "setApiKeyActions",
    setApiKeyOrgs = "setApiKeyOrgs",
    listApiKeyActions = "listApiKeyActions",
    listApiKeys = "listApiKeys",
    getApiKey = "getApiKey",
<<<<<<< HEAD
    resetUserPassword = "resetUserPassword"
=======
    createOrgDomain = "createOrgDomain",
    deleteOrgDomain = "deleteOrgDomain",
    restartOrgDomain = "restartOrgDomain"
>>>>>>> 2e986def
}

export async function checkUserActionPermission(
    actionId: string,
    req: Request
): Promise<boolean> {
    const userId = req.user?.userId;

    if (!userId) {
        throw createHttpError(HttpCode.UNAUTHORIZED, "User not authenticated");
    }

    if (!req.userOrgId) {
        throw createHttpError(
            HttpCode.BAD_REQUEST,
            "Organization ID is required"
        );
    }

    try {
        let userOrgRoleId = req.userOrgRoleId;

        // If userOrgRoleId is not available on the request, fetch it
        if (userOrgRoleId === undefined) {
            const userOrgRole = await db
                .select()
                .from(userOrgs)
                .where(
                    and(
                        eq(userOrgs.userId, userId),
                        eq(userOrgs.orgId, req.userOrgId!)
                    )
                )
                .limit(1);

            if (userOrgRole.length === 0) {
                throw createHttpError(
                    HttpCode.FORBIDDEN,
                    "User does not have access to this organization"
                );
            }

            userOrgRoleId = userOrgRole[0].roleId;
        }

        // Check if the user has direct permission for the action in the current org
        const userActionPermission = await db
            .select()
            .from(userActions)
            .where(
                and(
                    eq(userActions.userId, userId),
                    eq(userActions.actionId, actionId),
                    eq(userActions.orgId, req.userOrgId!) // TODO: we cant pass the org id if we are not checking the org
                )
            )
            .limit(1);

        if (userActionPermission.length > 0) {
            return true;
        }

        // If no direct permission, check role-based permission
        const roleActionPermission = await db
            .select()
            .from(roleActions)
            .where(
                and(
                    eq(roleActions.actionId, actionId),
                    eq(roleActions.roleId, userOrgRoleId!),
                    eq(roleActions.orgId, req.userOrgId!)
                )
            )
            .limit(1);

        return roleActionPermission.length > 0;

        return false;
    } catch (error) {
        console.error("Error checking user action permission:", error);
        throw createHttpError(
            HttpCode.INTERNAL_SERVER_ERROR,
            "Error checking action permission"
        );
    }
}<|MERGE_RESOLUTION|>--- conflicted
+++ resolved
@@ -93,13 +93,10 @@
     listApiKeyActions = "listApiKeyActions",
     listApiKeys = "listApiKeys",
     getApiKey = "getApiKey",
-<<<<<<< HEAD
-    resetUserPassword = "resetUserPassword"
-=======
+    resetUserPassword = "resetUserPassword",
     createOrgDomain = "createOrgDomain",
     deleteOrgDomain = "deleteOrgDomain",
     restartOrgDomain = "restartOrgDomain"
->>>>>>> 2e986def
 }
 
 export async function checkUserActionPermission(
