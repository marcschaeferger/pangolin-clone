import { Request } from "express";
import { db } from "@server/db";
import { userActions, roleActions, userOrgs } from "@server/db/schema";
import { and, eq } from "drizzle-orm";
import createHttpError from "http-errors";
import HttpCode from "@server/types/HttpCode";

export enum ActionsEnum {
    createOrg = "createOrg",
    // deleteOrg = "deleteOrg",
    getOrg = "getOrg",
    updateOrg = "updateOrg",
    deleteOrg = "deleteOrg",
    createSite = "createSite",
    deleteSite = "deleteSite",
    getSite = "getSite",
    listSites = "listSites",
    updateSite = "updateSite",
    createResource = "createResource",
    deleteResource = "deleteResource",
    getResource = "getResource",
    listResources = "listResources",
    updateResource = "updateResource",
    createTarget = "createTarget",
    deleteTarget = "deleteTarget",
    getTarget = "getTarget",
    listTargets = "listTargets",
    updateTarget = "updateTarget",
    createRole = "createRole",
    deleteRole = "deleteRole",
    getRole = "getRole",
    listRoles = "listRoles",
    updateRole = "updateRole",
    inviteUser = "inviteUser",
    removeUser = "removeUser",
    listUsers = "listUsers",
    listSiteRoles = "listSiteRoles",
    listResourceRoles = "listResourceRoles",
    setResourceUsers = "setResourceUsers",
    setResourceRoles = "setResourceRoles",
    listResourceUsers = "listResourceUsers",
    // removeRoleSite = "removeRoleSite",
    // addRoleAction = "addRoleAction",
    // removeRoleAction = "removeRoleAction",
    // listRoleSites = "listRoleSites",
    listRoleResources = "listRoleResources",
    // listRoleActions = "listRoleActions",
    addUserRole = "addUserRole",
    // addUserSite = "addUserSite",
    // addUserAction = "addUserAction",
    // removeUserAction = "removeUserAction",
    // removeUserSite = "removeUserSite",
    getOrgUser = "getOrgUser",
    setResourcePassword = "setResourcePassword",
    setResourcePincode = "setResourcePincode",
    setResourceWhitelist = "setResourceWhitelist",
    getResourceWhitelist = "getResourceWhitelist",
    generateAccessToken = "generateAccessToken",
    deleteAcessToken = "deleteAcessToken",
    listAccessTokens = "listAccessTokens",
    createResourceRule = "createResourceRule",
    deleteResourceRule = "deleteResourceRule",
    listResourceRules = "listResourceRules",
    updateResourceRule = "updateResourceRule",
<<<<<<< HEAD
    createClient = "createClient",
    deleteClient = "deleteClient",
    listClients = "listClients"
=======
    listOrgDomains = "listOrgDomains",
>>>>>>> e6018167
}

export async function checkUserActionPermission(
    actionId: string,
    req: Request
): Promise<boolean> {
    const userId = req.user?.userId;

    if (!userId) {
        throw createHttpError(HttpCode.UNAUTHORIZED, "User not authenticated");
    }

    if (!req.userOrgId) {
        throw createHttpError(
            HttpCode.BAD_REQUEST,
            "Organization ID is required"
        );
    }

    try {
        let userOrgRoleId = req.userOrgRoleId;

        // If userOrgRoleId is not available on the request, fetch it
        if (userOrgRoleId === undefined) {
            const userOrgRole = await db
                .select()
                .from(userOrgs)
                .where(
                    and(
                        eq(userOrgs.userId, userId),
                        eq(userOrgs.orgId, req.userOrgId!)
                    )
                )
                .limit(1);

            if (userOrgRole.length === 0) {
                throw createHttpError(
                    HttpCode.FORBIDDEN,
                    "User does not have access to this organization"
                );
            }

            userOrgRoleId = userOrgRole[0].roleId;
        }

        // Check if the user has direct permission for the action in the current org
        const userActionPermission = await db
            .select()
            .from(userActions)
            .where(
                and(
                    eq(userActions.userId, userId),
                    eq(userActions.actionId, actionId),
                    eq(userActions.orgId, req.userOrgId!) // TODO: we cant pass the org id if we are not checking the org
                )
            )
            .limit(1);

        if (userActionPermission.length > 0) {
            return true;
        }

        // If no direct permission, check role-based permission
        const roleActionPermission = await db
            .select()
            .from(roleActions)
            .where(
                and(
                    eq(roleActions.actionId, actionId),
                    eq(roleActions.roleId, userOrgRoleId!),
                    eq(roleActions.orgId, req.userOrgId!)
                )
            )
            .limit(1);

        return roleActionPermission.length > 0;

        return false;
    } catch (error) {
        console.error("Error checking user action permission:", error);
        throw createHttpError(
            HttpCode.INTERNAL_SERVER_ERROR,
            "Error checking action permission"
        );
    }
}<|MERGE_RESOLUTION|>--- conflicted
+++ resolved
@@ -62,13 +62,10 @@
     deleteResourceRule = "deleteResourceRule",
     listResourceRules = "listResourceRules",
     updateResourceRule = "updateResourceRule",
-<<<<<<< HEAD
     createClient = "createClient",
     deleteClient = "deleteClient",
-    listClients = "listClients"
-=======
+    listClients = "listClients",
     listOrgDomains = "listOrgDomains",
->>>>>>> e6018167
 }
 
 export async function checkUserActionPermission(
