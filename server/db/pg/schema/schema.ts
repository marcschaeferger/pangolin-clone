import {
    pgTable,
    serial,
    varchar,
    boolean,
    integer,
    bigint,
    real,
    text,
    index
} from "drizzle-orm/pg-core";
import { InferSelectModel } from "drizzle-orm";
import { randomUUID } from "crypto";

export const domains = pgTable("domains", {
    domainId: varchar("domainId").primaryKey(),
    baseDomain: varchar("baseDomain").notNull(),
    configManaged: boolean("configManaged").notNull().default(false),
    type: varchar("type"), // "ns", "cname", "wildcard"
    verified: boolean("verified").notNull().default(false),
    failed: boolean("failed").notNull().default(false),
    tries: integer("tries").notNull().default(0),
    certResolver: varchar("certResolver"),
    customCertResolver: varchar("customCertResolver"),
    preferWildcardCert: boolean("preferWildcardCert")
});


export const dnsRecords = pgTable("dnsRecords", {
    id: varchar("id").primaryKey(),
    domainId: varchar("domainId")
        .notNull()
        .references(() => domains.domainId, { onDelete: "cascade" }),
    recordType: varchar("recordType").notNull(), // "NS" | "CNAME" | "A" | "TXT"
    baseDomain: varchar("baseDomain"),
    value: varchar("value").notNull(),
    verified: boolean("verified").notNull().default(false),
});

export const orgs = pgTable("orgs", {
    orgId: varchar("orgId").primaryKey(),
    name: varchar("name").notNull(),
    subnet: varchar("subnet"),
    createdAt: text("createdAt"),
<<<<<<< HEAD
    requireTwoFactor: boolean("requireTwoFactor"),
    maxSessionLengthHours: integer("maxSessionLengthHours"),
    passwordExpiryDays: integer("passwordExpiryDays")
=======
    settingsLogRetentionDaysRequest: integer("settingsLogRetentionDaysRequest") // where 0 = dont keep logs and -1 = keep forever
        .notNull()
        .default(7),
    settingsLogRetentionDaysAccess: integer("settingsLogRetentionDaysAccess")
        .notNull()
        .default(0),
    settingsLogRetentionDaysAction: integer("settingsLogRetentionDaysAction")
        .notNull()
        .default(0)
>>>>>>> 77ba568c
});

export const orgDomains = pgTable("orgDomains", {
    orgId: varchar("orgId")
        .notNull()
        .references(() => orgs.orgId, { onDelete: "cascade" }),
    domainId: varchar("domainId")
        .notNull()
        .references(() => domains.domainId, { onDelete: "cascade" })
});

export const sites = pgTable("sites", {
    siteId: serial("siteId").primaryKey(),
    orgId: varchar("orgId")
        .references(() => orgs.orgId, {
            onDelete: "cascade"
        })
        .notNull(),
    niceId: varchar("niceId").notNull(),
    exitNodeId: integer("exitNode").references(() => exitNodes.exitNodeId, {
        onDelete: "set null"
    }),
    name: varchar("name").notNull(),
    pubKey: varchar("pubKey"),
    subnet: varchar("subnet"),
    megabytesIn: real("bytesIn").default(0),
    megabytesOut: real("bytesOut").default(0),
    lastBandwidthUpdate: varchar("lastBandwidthUpdate"),
    type: varchar("type").notNull(), // "newt" or "wireguard"
    online: boolean("online").notNull().default(false),
    address: varchar("address"),
    endpoint: varchar("endpoint"),
    publicKey: varchar("publicKey"),
    lastHolePunch: bigint("lastHolePunch", { mode: "number" }),
    listenPort: integer("listenPort"),
    dockerSocketEnabled: boolean("dockerSocketEnabled").notNull().default(true),
    remoteSubnets: text("remoteSubnets") // comma-separated list of subnets that this site can access
});

export const resources = pgTable("resources", {
    resourceId: serial("resourceId").primaryKey(),
    resourceGuid: varchar("resourceGuid", { length: 36 })
        .unique()
        .notNull()
        .$defaultFn(() => randomUUID()),
    orgId: varchar("orgId")
        .references(() => orgs.orgId, {
            onDelete: "cascade"
        })
        .notNull(),
    niceId: text("niceId").notNull(),
    name: varchar("name").notNull(),
    subdomain: varchar("subdomain"),
    fullDomain: varchar("fullDomain"),
    domainId: varchar("domainId").references(() => domains.domainId, {
        onDelete: "set null"
    }),
    ssl: boolean("ssl").notNull().default(false),
    blockAccess: boolean("blockAccess").notNull().default(false),
    sso: boolean("sso").notNull().default(true),
    http: boolean("http").notNull().default(true),
    protocol: varchar("protocol").notNull(),
    proxyPort: integer("proxyPort"),
    emailWhitelistEnabled: boolean("emailWhitelistEnabled")
        .notNull()
        .default(false),
    applyRules: boolean("applyRules").notNull().default(false),
    enabled: boolean("enabled").notNull().default(true),
    stickySession: boolean("stickySession").notNull().default(false),
    tlsServerName: varchar("tlsServerName"),
    setHostHeader: varchar("setHostHeader"),
    enableProxy: boolean("enableProxy").default(true),
    skipToIdpId: integer("skipToIdpId").references(() => idp.idpId, {
        onDelete: "set null"
    }),
    headers: text("headers"), // comma-separated list of headers to add to the request
    proxyProtocol: boolean("proxyProtocol").notNull().default(false),
    proxyProtocolVersion: integer("proxyProtocolVersion").default(1)
});

export const targets = pgTable("targets", {
    targetId: serial("targetId").primaryKey(),
    resourceId: integer("resourceId")
        .references(() => resources.resourceId, {
            onDelete: "cascade"
        })
        .notNull(),
    siteId: integer("siteId")
        .references(() => sites.siteId, {
            onDelete: "cascade"
        })
        .notNull(),
    ip: varchar("ip").notNull(),
    method: varchar("method"),
    port: integer("port").notNull(),
    internalPort: integer("internalPort"),
    enabled: boolean("enabled").notNull().default(true),
    path: text("path"),
    pathMatchType: text("pathMatchType"), // exact, prefix, regex
    rewritePath: text("rewritePath"), // if set, rewrites the path to this value before sending to the target
    rewritePathType: text("rewritePathType"), // exact, prefix, regex, stripPrefix
    priority: integer("priority").notNull().default(100)
});

export const targetHealthCheck = pgTable("targetHealthCheck", {
    targetHealthCheckId: serial("targetHealthCheckId").primaryKey(),
    targetId: integer("targetId")
        .notNull()
        .references(() => targets.targetId, { onDelete: "cascade" }),
    hcEnabled: boolean("hcEnabled").notNull().default(false),
    hcPath: varchar("hcPath"),
    hcScheme: varchar("hcScheme"),
    hcMode: varchar("hcMode").default("http"),
    hcHostname: varchar("hcHostname"),
    hcPort: integer("hcPort"),
    hcInterval: integer("hcInterval").default(30), // in seconds
    hcUnhealthyInterval: integer("hcUnhealthyInterval").default(30), // in seconds
    hcTimeout: integer("hcTimeout").default(5), // in seconds
    hcHeaders: varchar("hcHeaders"),
    hcFollowRedirects: boolean("hcFollowRedirects").default(true),
    hcMethod: varchar("hcMethod").default("GET"),
    hcStatus: integer("hcStatus"), // http code
    hcHealth: text("hcHealth").default("unknown") // "unknown", "healthy", "unhealthy"
});

export const exitNodes = pgTable("exitNodes", {
    exitNodeId: serial("exitNodeId").primaryKey(),
    name: varchar("name").notNull(),
    address: varchar("address").notNull(),
    endpoint: varchar("endpoint").notNull(),
    publicKey: varchar("publicKey").notNull(),
    listenPort: integer("listenPort").notNull(),
    reachableAt: varchar("reachableAt"),
    maxConnections: integer("maxConnections"),
    online: boolean("online").notNull().default(false),
    lastPing: integer("lastPing"),
    type: text("type").default("gerbil"), // gerbil, remoteExitNode
    region: varchar("region")
});

export const siteResources = pgTable("siteResources", {
    // this is for the clients
    siteResourceId: serial("siteResourceId").primaryKey(),
    siteId: integer("siteId")
        .notNull()
        .references(() => sites.siteId, { onDelete: "cascade" }),
    orgId: varchar("orgId")
        .notNull()
        .references(() => orgs.orgId, { onDelete: "cascade" }),
    niceId: varchar("niceId").notNull(),
    name: varchar("name").notNull(),
    protocol: varchar("protocol").notNull(),
    proxyPort: integer("proxyPort").notNull(),
    destinationPort: integer("destinationPort").notNull(),
    destinationIp: varchar("destinationIp").notNull(),
    enabled: boolean("enabled").notNull().default(true)
});

export const users = pgTable("user", {
    userId: varchar("id").primaryKey(),
    email: varchar("email"),
    username: varchar("username").notNull(),
    name: varchar("name"),
    type: varchar("type").notNull(), // "internal", "oidc"
    idpId: integer("idpId").references(() => idp.idpId, {
        onDelete: "cascade"
    }),
    passwordHash: varchar("passwordHash"),
    twoFactorEnabled: boolean("twoFactorEnabled").notNull().default(false),
    twoFactorSetupRequested: boolean("twoFactorSetupRequested").default(false),
    twoFactorSecret: varchar("twoFactorSecret"),
    emailVerified: boolean("emailVerified").notNull().default(false),
    dateCreated: varchar("dateCreated").notNull(),
    termsAcceptedTimestamp: varchar("termsAcceptedTimestamp"),
    termsVersion: varchar("termsVersion"),
    serverAdmin: boolean("serverAdmin").notNull().default(false),
    lastPasswordChange: bigint("lastPasswordChange", { mode: "number" })
});

export const newts = pgTable("newt", {
    newtId: varchar("id").primaryKey(),
    secretHash: varchar("secretHash").notNull(),
    dateCreated: varchar("dateCreated").notNull(),
    version: varchar("version"),
    siteId: integer("siteId").references(() => sites.siteId, {
        onDelete: "cascade"
    })
});

export const twoFactorBackupCodes = pgTable("twoFactorBackupCodes", {
    codeId: serial("id").primaryKey(),
    userId: varchar("userId")
        .notNull()
        .references(() => users.userId, { onDelete: "cascade" }),
    codeHash: varchar("codeHash").notNull()
});

export const sessions = pgTable("session", {
    sessionId: varchar("id").primaryKey(),
    userId: varchar("userId")
        .notNull()
        .references(() => users.userId, { onDelete: "cascade" }),
    expiresAt: bigint("expiresAt", { mode: "number" }).notNull(),
    issuedAt: bigint("issuedAt", { mode: "number" })
});

export const newtSessions = pgTable("newtSession", {
    sessionId: varchar("id").primaryKey(),
    newtId: varchar("newtId")
        .notNull()
        .references(() => newts.newtId, { onDelete: "cascade" }),
    expiresAt: bigint("expiresAt", { mode: "number" }).notNull()
});

export const userOrgs = pgTable("userOrgs", {
    userId: varchar("userId")
        .notNull()
        .references(() => users.userId, { onDelete: "cascade" }),
    orgId: varchar("orgId")
        .references(() => orgs.orgId, {
            onDelete: "cascade"
        })
        .notNull(),
    roleId: integer("roleId")
        .notNull()
        .references(() => roles.roleId),
    isOwner: boolean("isOwner").notNull().default(false),
    autoProvisioned: boolean("autoProvisioned").default(false)
});

export const emailVerificationCodes = pgTable("emailVerificationCodes", {
    codeId: serial("id").primaryKey(),
    userId: varchar("userId")
        .notNull()
        .references(() => users.userId, { onDelete: "cascade" }),
    email: varchar("email").notNull(),
    code: varchar("code").notNull(),
    expiresAt: bigint("expiresAt", { mode: "number" }).notNull()
});

export const passwordResetTokens = pgTable("passwordResetTokens", {
    tokenId: serial("id").primaryKey(),
    email: varchar("email").notNull(),
    userId: varchar("userId")
        .notNull()
        .references(() => users.userId, { onDelete: "cascade" }),
    tokenHash: varchar("tokenHash").notNull(),
    expiresAt: bigint("expiresAt", { mode: "number" }).notNull()
});

export const actions = pgTable("actions", {
    actionId: varchar("actionId").primaryKey(),
    name: varchar("name"),
    description: varchar("description")
});

export const roles = pgTable("roles", {
    roleId: serial("roleId").primaryKey(),
    orgId: varchar("orgId")
        .references(() => orgs.orgId, {
            onDelete: "cascade"
        })
        .notNull(),
    isAdmin: boolean("isAdmin"),
    name: varchar("name").notNull(),
    description: varchar("description")
});

export const roleActions = pgTable("roleActions", {
    roleId: integer("roleId")
        .notNull()
        .references(() => roles.roleId, { onDelete: "cascade" }),
    actionId: varchar("actionId")
        .notNull()
        .references(() => actions.actionId, { onDelete: "cascade" }),
    orgId: varchar("orgId")
        .notNull()
        .references(() => orgs.orgId, { onDelete: "cascade" })
});

export const userActions = pgTable("userActions", {
    userId: varchar("userId")
        .notNull()
        .references(() => users.userId, { onDelete: "cascade" }),
    actionId: varchar("actionId")
        .notNull()
        .references(() => actions.actionId, { onDelete: "cascade" }),
    orgId: varchar("orgId")
        .notNull()
        .references(() => orgs.orgId, { onDelete: "cascade" })
});

export const roleSites = pgTable("roleSites", {
    roleId: integer("roleId")
        .notNull()
        .references(() => roles.roleId, { onDelete: "cascade" }),
    siteId: integer("siteId")
        .notNull()
        .references(() => sites.siteId, { onDelete: "cascade" })
});

export const userSites = pgTable("userSites", {
    userId: varchar("userId")
        .notNull()
        .references(() => users.userId, { onDelete: "cascade" }),
    siteId: integer("siteId")
        .notNull()
        .references(() => sites.siteId, { onDelete: "cascade" })
});

export const roleResources = pgTable("roleResources", {
    roleId: integer("roleId")
        .notNull()
        .references(() => roles.roleId, { onDelete: "cascade" }),
    resourceId: integer("resourceId")
        .notNull()
        .references(() => resources.resourceId, { onDelete: "cascade" })
});

export const userResources = pgTable("userResources", {
    userId: varchar("userId")
        .notNull()
        .references(() => users.userId, { onDelete: "cascade" }),
    resourceId: integer("resourceId")
        .notNull()
        .references(() => resources.resourceId, { onDelete: "cascade" })
});

export const userInvites = pgTable("userInvites", {
    inviteId: varchar("inviteId").primaryKey(),
    orgId: varchar("orgId")
        .notNull()
        .references(() => orgs.orgId, { onDelete: "cascade" }),
    email: varchar("email").notNull(),
    expiresAt: bigint("expiresAt", { mode: "number" }).notNull(),
    tokenHash: varchar("token").notNull(),
    roleId: integer("roleId")
        .notNull()
        .references(() => roles.roleId, { onDelete: "cascade" })
});

export const resourcePincode = pgTable("resourcePincode", {
    pincodeId: serial("pincodeId").primaryKey(),
    resourceId: integer("resourceId")
        .notNull()
        .references(() => resources.resourceId, { onDelete: "cascade" }),
    pincodeHash: varchar("pincodeHash").notNull(),
    digitLength: integer("digitLength").notNull()
});

export const resourcePassword = pgTable("resourcePassword", {
    passwordId: serial("passwordId").primaryKey(),
    resourceId: integer("resourceId")
        .notNull()
        .references(() => resources.resourceId, { onDelete: "cascade" }),
    passwordHash: varchar("passwordHash").notNull()
});

export const resourceHeaderAuth = pgTable("resourceHeaderAuth", {
    headerAuthId: serial("headerAuthId").primaryKey(),
    resourceId: integer("resourceId")
        .notNull()
        .references(() => resources.resourceId, { onDelete: "cascade" }),
    headerAuthHash: varchar("headerAuthHash").notNull()
});

export const resourceAccessToken = pgTable("resourceAccessToken", {
    accessTokenId: varchar("accessTokenId").primaryKey(),
    orgId: varchar("orgId")
        .notNull()
        .references(() => orgs.orgId, { onDelete: "cascade" }),
    resourceId: integer("resourceId")
        .notNull()
        .references(() => resources.resourceId, { onDelete: "cascade" }),
    tokenHash: varchar("tokenHash").notNull(),
    sessionLength: bigint("sessionLength", { mode: "number" }).notNull(),
    expiresAt: bigint("expiresAt", { mode: "number" }),
    title: varchar("title"),
    description: varchar("description"),
    createdAt: bigint("createdAt", { mode: "number" }).notNull()
});

export const resourceSessions = pgTable("resourceSessions", {
    sessionId: varchar("id").primaryKey(),
    resourceId: integer("resourceId")
        .notNull()
        .references(() => resources.resourceId, { onDelete: "cascade" }),
    expiresAt: bigint("expiresAt", { mode: "number" }).notNull(),
    sessionLength: bigint("sessionLength", { mode: "number" }).notNull(),
    doNotExtend: boolean("doNotExtend").notNull().default(false),
    isRequestToken: boolean("isRequestToken"),
    userSessionId: varchar("userSessionId").references(
        () => sessions.sessionId,
        {
            onDelete: "cascade"
        }
    ),
    passwordId: integer("passwordId").references(
        () => resourcePassword.passwordId,
        {
            onDelete: "cascade"
        }
    ),
    pincodeId: integer("pincodeId").references(
        () => resourcePincode.pincodeId,
        {
            onDelete: "cascade"
        }
    ),
    whitelistId: integer("whitelistId").references(
        () => resourceWhitelist.whitelistId,
        {
            onDelete: "cascade"
        }
    ),
    accessTokenId: varchar("accessTokenId").references(
        () => resourceAccessToken.accessTokenId,
        {
            onDelete: "cascade"
        }
    ),
    issuedAt: bigint("issuedAt", { mode: "number" })
});

export const resourceWhitelist = pgTable("resourceWhitelist", {
    whitelistId: serial("id").primaryKey(),
    email: varchar("email").notNull(),
    resourceId: integer("resourceId")
        .notNull()
        .references(() => resources.resourceId, { onDelete: "cascade" })
});

export const resourceOtp = pgTable("resourceOtp", {
    otpId: serial("otpId").primaryKey(),
    resourceId: integer("resourceId")
        .notNull()
        .references(() => resources.resourceId, { onDelete: "cascade" }),
    email: varchar("email").notNull(),
    otpHash: varchar("otpHash").notNull(),
    expiresAt: bigint("expiresAt", { mode: "number" }).notNull()
});

export const versionMigrations = pgTable("versionMigrations", {
    version: varchar("version").primaryKey(),
    executedAt: bigint("executedAt", { mode: "number" }).notNull()
});

export const resourceRules = pgTable("resourceRules", {
    ruleId: serial("ruleId").primaryKey(),
    resourceId: integer("resourceId")
        .notNull()
        .references(() => resources.resourceId, { onDelete: "cascade" }),
    enabled: boolean("enabled").notNull().default(true),
    priority: integer("priority").notNull(),
    action: varchar("action").notNull(), // ACCEPT, DROP, PASS
    match: varchar("match").notNull(), // CIDR, PATH, IP
    value: varchar("value").notNull()
});

export const supporterKey = pgTable("supporterKey", {
    keyId: serial("keyId").primaryKey(),
    key: varchar("key").notNull(),
    githubUsername: varchar("githubUsername").notNull(),
    phrase: varchar("phrase"),
    tier: varchar("tier"),
    valid: boolean("valid").notNull().default(false)
});

export const idp = pgTable("idp", {
    idpId: serial("idpId").primaryKey(),
    name: varchar("name").notNull(),
    type: varchar("type").notNull(),
    defaultRoleMapping: varchar("defaultRoleMapping"),
    defaultOrgMapping: varchar("defaultOrgMapping"),
    autoProvision: boolean("autoProvision").notNull().default(false)
});

export const idpOidcConfig = pgTable("idpOidcConfig", {
    idpOauthConfigId: serial("idpOauthConfigId").primaryKey(),
    idpId: integer("idpId")
        .notNull()
        .references(() => idp.idpId, { onDelete: "cascade" }),
    variant: varchar("variant").notNull().default("oidc"),
    clientId: varchar("clientId").notNull(),
    clientSecret: varchar("clientSecret").notNull(),
    authUrl: varchar("authUrl").notNull(),
    tokenUrl: varchar("tokenUrl").notNull(),
    identifierPath: varchar("identifierPath").notNull(),
    emailPath: varchar("emailPath"),
    namePath: varchar("namePath"),
    scopes: varchar("scopes").notNull()
});

export const licenseKey = pgTable("licenseKey", {
    licenseKeyId: varchar("licenseKeyId").primaryKey().notNull(),
    instanceId: varchar("instanceId").notNull(),
    token: varchar("token").notNull()
});

export const hostMeta = pgTable("hostMeta", {
    hostMetaId: varchar("hostMetaId").primaryKey().notNull(),
    createdAt: bigint("createdAt", { mode: "number" }).notNull()
});

export const apiKeys = pgTable("apiKeys", {
    apiKeyId: varchar("apiKeyId").primaryKey(),
    name: varchar("name").notNull(),
    apiKeyHash: varchar("apiKeyHash").notNull(),
    lastChars: varchar("lastChars").notNull(),
    createdAt: varchar("dateCreated").notNull(),
    isRoot: boolean("isRoot").notNull().default(false)
});

export const apiKeyActions = pgTable("apiKeyActions", {
    apiKeyId: varchar("apiKeyId")
        .notNull()
        .references(() => apiKeys.apiKeyId, { onDelete: "cascade" }),
    actionId: varchar("actionId")
        .notNull()
        .references(() => actions.actionId, { onDelete: "cascade" })
});

export const apiKeyOrg = pgTable("apiKeyOrg", {
    apiKeyId: varchar("apiKeyId")
        .notNull()
        .references(() => apiKeys.apiKeyId, { onDelete: "cascade" }),
    orgId: varchar("orgId")
        .references(() => orgs.orgId, {
            onDelete: "cascade"
        })
        .notNull()
});

export const idpOrg = pgTable("idpOrg", {
    idpId: integer("idpId")
        .notNull()
        .references(() => idp.idpId, { onDelete: "cascade" }),
    orgId: varchar("orgId")
        .notNull()
        .references(() => orgs.orgId, { onDelete: "cascade" }),
    roleMapping: varchar("roleMapping"),
    orgMapping: varchar("orgMapping")
});

export const clients = pgTable("clients", {
    clientId: serial("id").primaryKey(),
    orgId: varchar("orgId")
        .references(() => orgs.orgId, {
            onDelete: "cascade"
        })
        .notNull(),
    exitNodeId: integer("exitNode").references(() => exitNodes.exitNodeId, {
        onDelete: "set null"
    }),
    name: varchar("name").notNull(),
    pubKey: varchar("pubKey"),
    subnet: varchar("subnet").notNull(),
    megabytesIn: real("bytesIn"),
    megabytesOut: real("bytesOut"),
    lastBandwidthUpdate: varchar("lastBandwidthUpdate"),
    lastPing: integer("lastPing"),
    type: varchar("type").notNull(), // "olm"
    online: boolean("online").notNull().default(false),
    // endpoint: varchar("endpoint"),
    lastHolePunch: integer("lastHolePunch"),
    maxConnections: integer("maxConnections")
});

export const clientSites = pgTable("clientSites", {
    clientId: integer("clientId")
        .notNull()
        .references(() => clients.clientId, { onDelete: "cascade" }),
    siteId: integer("siteId")
        .notNull()
        .references(() => sites.siteId, { onDelete: "cascade" }),
    isRelayed: boolean("isRelayed").notNull().default(false),
    endpoint: varchar("endpoint")
});

export const olms = pgTable("olms", {
    olmId: varchar("id").primaryKey(),
    secretHash: varchar("secretHash").notNull(),
    dateCreated: varchar("dateCreated").notNull(),
    version: text("version"),
    clientId: integer("clientId").references(() => clients.clientId, {
        onDelete: "cascade"
    })
});

export const olmSessions = pgTable("clientSession", {
    sessionId: varchar("id").primaryKey(),
    olmId: varchar("olmId")
        .notNull()
        .references(() => olms.olmId, { onDelete: "cascade" }),
    expiresAt: bigint("expiresAt", { mode: "number" }).notNull()
});

export const userClients = pgTable("userClients", {
    userId: varchar("userId")
        .notNull()
        .references(() => users.userId, { onDelete: "cascade" }),
    clientId: integer("clientId")
        .notNull()
        .references(() => clients.clientId, { onDelete: "cascade" })
});

export const roleClients = pgTable("roleClients", {
    roleId: integer("roleId")
        .notNull()
        .references(() => roles.roleId, { onDelete: "cascade" }),
    clientId: integer("clientId")
        .notNull()
        .references(() => clients.clientId, { onDelete: "cascade" })
});

export const securityKeys = pgTable("webauthnCredentials", {
    credentialId: varchar("credentialId").primaryKey(),
    userId: varchar("userId")
        .notNull()
        .references(() => users.userId, {
            onDelete: "cascade"
        }),
    publicKey: varchar("publicKey").notNull(),
    signCount: integer("signCount").notNull(),
    transports: varchar("transports"),
    name: varchar("name"),
    lastUsed: varchar("lastUsed").notNull(),
    dateCreated: varchar("dateCreated").notNull(),
    securityKeyName: varchar("securityKeyName")
});

export const webauthnChallenge = pgTable("webauthnChallenge", {
    sessionId: varchar("sessionId").primaryKey(),
    challenge: varchar("challenge").notNull(),
    securityKeyName: varchar("securityKeyName"),
    userId: varchar("userId").references(() => users.userId, {
        onDelete: "cascade"
    }),
    expiresAt: bigint("expiresAt", { mode: "number" }).notNull() // Unix timestamp
});

export const setupTokens = pgTable("setupTokens", {
    tokenId: varchar("tokenId").primaryKey(),
    token: varchar("token").notNull(),
    used: boolean("used").notNull().default(false),
    dateCreated: varchar("dateCreated").notNull(),
    dateUsed: varchar("dateUsed")
});

export const requestAuditLog = pgTable(
    "requestAuditLog",
    {
        id: serial("id").primaryKey(),
        timestamp: integer("timestamp").notNull(), // this is EPOCH time in seconds
        orgId: text("orgId").references(() => orgs.orgId, {
            onDelete: "cascade"
        }),
        action: boolean("action").notNull(),
        reason: integer("reason").notNull(),
        actorType: text("actorType"),
        actor: text("actor"),
        actorId: text("actorId"),
        resourceId: integer("resourceId"),
        ip: text("ip"),
        location: text("location"),
        userAgent: text("userAgent"),
        metadata: text("metadata"),
        headers: text("headers"), // JSON blob
        query: text("query"), // JSON blob
        originalRequestURL: text("originalRequestURL"),
        scheme: text("scheme"),
        host: text("host"),
        path: text("path"),
        method: text("method"),
        tls: boolean("tls")
    },
    (table) => [
        index("idx_requestAuditLog_timestamp").on(table.timestamp),
        index("idx_requestAuditLog_org_timestamp").on(
            table.orgId,
            table.timestamp
        )
    ]
);

export type Org = InferSelectModel<typeof orgs>;
export type User = InferSelectModel<typeof users>;
export type Site = InferSelectModel<typeof sites>;
export type Resource = InferSelectModel<typeof resources>;
export type ExitNode = InferSelectModel<typeof exitNodes>;
export type Target = InferSelectModel<typeof targets>;
export type Session = InferSelectModel<typeof sessions>;
export type Newt = InferSelectModel<typeof newts>;
export type NewtSession = InferSelectModel<typeof newtSessions>;
export type EmailVerificationCode = InferSelectModel<
    typeof emailVerificationCodes
>;
export type TwoFactorBackupCode = InferSelectModel<typeof twoFactorBackupCodes>;
export type PasswordResetToken = InferSelectModel<typeof passwordResetTokens>;
export type Role = InferSelectModel<typeof roles>;
export type Action = InferSelectModel<typeof actions>;
export type RoleAction = InferSelectModel<typeof roleActions>;
export type UserAction = InferSelectModel<typeof userActions>;
export type RoleSite = InferSelectModel<typeof roleSites>;
export type UserSite = InferSelectModel<typeof userSites>;
export type RoleResource = InferSelectModel<typeof roleResources>;
export type UserResource = InferSelectModel<typeof userResources>;
export type UserInvite = InferSelectModel<typeof userInvites>;
export type UserOrg = InferSelectModel<typeof userOrgs>;
export type ResourceSession = InferSelectModel<typeof resourceSessions>;
export type ResourcePincode = InferSelectModel<typeof resourcePincode>;
export type ResourcePassword = InferSelectModel<typeof resourcePassword>;
export type ResourceHeaderAuth = InferSelectModel<typeof resourceHeaderAuth>;
export type ResourceOtp = InferSelectModel<typeof resourceOtp>;
export type ResourceAccessToken = InferSelectModel<typeof resourceAccessToken>;
export type ResourceWhitelist = InferSelectModel<typeof resourceWhitelist>;
export type VersionMigration = InferSelectModel<typeof versionMigrations>;
export type ResourceRule = InferSelectModel<typeof resourceRules>;
export type Domain = InferSelectModel<typeof domains>;
export type SupporterKey = InferSelectModel<typeof supporterKey>;
export type Idp = InferSelectModel<typeof idp>;
export type ApiKey = InferSelectModel<typeof apiKeys>;
export type ApiKeyAction = InferSelectModel<typeof apiKeyActions>;
export type ApiKeyOrg = InferSelectModel<typeof apiKeyOrg>;
export type Client = InferSelectModel<typeof clients>;
export type ClientSite = InferSelectModel<typeof clientSites>;
export type Olm = InferSelectModel<typeof olms>;
export type OlmSession = InferSelectModel<typeof olmSessions>;
export type UserClient = InferSelectModel<typeof userClients>;
export type RoleClient = InferSelectModel<typeof roleClients>;
export type OrgDomains = InferSelectModel<typeof orgDomains>;
export type SiteResource = InferSelectModel<typeof siteResources>;
export type SetupToken = InferSelectModel<typeof setupTokens>;
export type HostMeta = InferSelectModel<typeof hostMeta>;
export type TargetHealthCheck = InferSelectModel<typeof targetHealthCheck>;
export type IdpOidcConfig = InferSelectModel<typeof idpOidcConfig>;
export type LicenseKey = InferSelectModel<typeof licenseKey>;
export type SecurityKey = InferSelectModel<typeof securityKeys>;
export type WebauthnChallenge = InferSelectModel<typeof webauthnChallenge>;
export type RequestAuditLog = InferSelectModel<typeof requestAuditLog>;<|MERGE_RESOLUTION|>--- conflicted
+++ resolved
@@ -42,11 +42,9 @@
     name: varchar("name").notNull(),
     subnet: varchar("subnet"),
     createdAt: text("createdAt"),
-<<<<<<< HEAD
     requireTwoFactor: boolean("requireTwoFactor"),
     maxSessionLengthHours: integer("maxSessionLengthHours"),
-    passwordExpiryDays: integer("passwordExpiryDays")
-=======
+    passwordExpiryDays: integer("passwordExpiryDays"),
     settingsLogRetentionDaysRequest: integer("settingsLogRetentionDaysRequest") // where 0 = dont keep logs and -1 = keep forever
         .notNull()
         .default(7),
@@ -56,7 +54,6 @@
     settingsLogRetentionDaysAction: integer("settingsLogRetentionDaysAction")
         .notNull()
         .default(0)
->>>>>>> 77ba568c
 });
 
 export const orgDomains = pgTable("orgDomains", {
