--- conflicted
+++ resolved
@@ -703,7 +703,6 @@
     dateUsed: varchar("dateUsed")
 });
 
-<<<<<<< HEAD
 // Blueprint runs
 export const blueprints = pgTable("blueprints", {
     blueprintId: serial("blueprintId").primaryKey(),
@@ -714,7 +713,6 @@
     contents: text("contents").notNull(),
     message: text("message")
 });
-=======
 export const requestAuditLog = pgTable(
     "requestAuditLog",
     {
@@ -750,7 +748,6 @@
         )
     ]
 );
->>>>>>> 772bda69
 
 export type Org = InferSelectModel<typeof orgs>;
 export type User = InferSelectModel<typeof users>;
@@ -803,11 +800,8 @@
 export type HostMeta = InferSelectModel<typeof hostMeta>;
 export type TargetHealthCheck = InferSelectModel<typeof targetHealthCheck>;
 export type IdpOidcConfig = InferSelectModel<typeof idpOidcConfig>;
-<<<<<<< HEAD
 export type Blueprint = InferSelectModel<typeof blueprints>;
-=======
 export type LicenseKey = InferSelectModel<typeof licenseKey>;
 export type SecurityKey = InferSelectModel<typeof securityKeys>;
 export type WebauthnChallenge = InferSelectModel<typeof webauthnChallenge>;
-export type RequestAuditLog = InferSelectModel<typeof requestAuditLog>;
->>>>>>> 772bda69
+export type RequestAuditLog = InferSelectModel<typeof requestAuditLog>;