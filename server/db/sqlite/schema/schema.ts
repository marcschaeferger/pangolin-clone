--- conflicted
+++ resolved
@@ -35,11 +35,9 @@
     name: text("name").notNull(),
     subnet: text("subnet"),
     createdAt: text("createdAt"),
-<<<<<<< HEAD
     requireTwoFactor: integer("requireTwoFactor", { mode: "boolean" }),
     maxSessionLengthHours: integer("maxSessionLengthHours"), // hours
-    passwordExpiryDays: integer("passwordExpiryDays") // days
-=======
+    passwordExpiryDays: integer("passwordExpiryDays"), // days
     settingsLogRetentionDaysRequest: integer("settingsLogRetentionDaysRequest") // where 0 = dont keep logs and -1 = keep forever
         .notNull()
         .default(7),
@@ -49,7 +47,6 @@
     settingsLogRetentionDaysAction: integer("settingsLogRetentionDaysAction")
         .notNull()
         .default(0)
->>>>>>> 77ba568c
 });
 
 export const userDomains = sqliteTable("userDomains", {
