--- conflicted
+++ resolved
@@ -20,12 +20,9 @@
 import { TraefikConfigManager } from "@server/lib/traefik/TraefikConfigManager";
 import { initCleanup } from "#dynamic/cleanup";
 import license from "#dynamic/license/license";
-<<<<<<< HEAD
 import { initLogCleanupInterval } from "@server/lib/cleanupLogs";
+import { fetchServerIp } from "@server/lib/serverIpService";
 
-=======
-import { fetchServerIp } from "./lib/serverIpService.js";
->>>>>>> 560974f7
 async function startServers() {
     await setHostMeta();
 
