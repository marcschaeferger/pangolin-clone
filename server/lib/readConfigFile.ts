import fs from "fs";
import yaml from "js-yaml";
import { configFilePath1, configFilePath2 } from "./consts";
import { z } from "zod";
import stoi from "./stoi";

const portSchema = z.number().positive().gt(0).lte(65535);

const getEnvOrYaml = (envVar: string) => (valFromYaml: any) => {
    return process.env[envVar] ?? valFromYaml;
};

export const configSchema = z
    .object({
        app: z.object({
            dashboard_url: z.url()
                .pipe(z.url())
                .transform((url) => url.toLowerCase())
                .optional(),
            log_level: z
                .enum(["debug", "info", "warn", "error"])
                .optional()
                .default("info"),
            save_logs: z.boolean().optional().default(false),
            log_failed_attempts: z.boolean().optional().default(false),
            telemetry: z
                .object({
                    anonymous_usage: z.boolean().optional().default(true)
                })
                .optional()
<<<<<<< HEAD
                .prefault({})
=======
                .default({}),
>>>>>>> b627e391
        }).optional().default({
            log_level: "info",
            save_logs: false,
            log_failed_attempts: false,
            telemetry: {
                anonymous_usage: true
            }
        }),
        managed: z
            .object({
                name: z.string().optional(),
                id: z.string().optional(),
                secret: z.string().optional(),
                endpoint: z.string().optional().default("https://pangolin.fossorial.io"),
                redirect_endpoint: z.string().optional()
            })
            .optional(),
        domains: z
            .record(
                z.string(),
                z.object({
                    base_domain: z
                        .string()
                        .nonempty("base_domain must not be empty")
                        .transform((url) => url.toLowerCase()),
                    cert_resolver: z.string().optional().default("letsencrypt"),
                    prefer_wildcard_cert: z.boolean().optional().default(false)
                })
            )
            .optional(),
        server: z.object({
            integration_port: portSchema
                .optional()
                .default(3003)
                .transform(stoi)
                .pipe(portSchema.optional()),
            external_port: portSchema
                .optional()
                .default(3000)
                .transform(stoi)
                .pipe(portSchema),
            internal_port: portSchema
                .optional()
                .default(3001)
                .transform(stoi)
                .pipe(portSchema),
            next_port: portSchema
                .optional()
                .default(3002)
                .transform(stoi)
                .pipe(portSchema),
            internal_hostname: z
                .string()
                .optional()
                .default("pangolin")
                .transform((url) => url.toLowerCase()),
            session_cookie_name: z
                .string()
                .optional()
                .default("p_session_token"),
            resource_access_token_param: z
                .string()
                .optional()
                .default("p_token"),
            resource_access_token_headers: z
                .object({
                    id: z.string().optional().default("P-Access-Token-Id"),
                    token: z.string().optional().default("P-Access-Token")
                })
                .optional()
                .prefault({}),
            resource_session_request_param: z
                .string()
                .optional()
                .default("resource_session_request_param"),
            dashboard_session_length_hours: z
                .number()
                .positive()
                .gt(0)
                .optional()
                .default(720),
            resource_session_length_hours: z
                .number()
                .positive()
                .gt(0)
                .optional()
                .default(720),
            cors: z
                .object({
                    origins: z.array(z.string()).optional(),
                    methods: z.array(z.string()).optional(),
                    allowed_headers: z.array(z.string()).optional(),
                    credentials: z.boolean().optional()
                })
                .optional(),
            trust_proxy: z.int().gte(0).optional().default(1),
            secret: z
                .string()
                .pipe(z.string().min(8))
                .optional(),
            maxmind_db_path: z.string().optional()
        }).optional().default({
            integration_port: 3003,
            external_port: 3000,
            internal_port: 3001,
            next_port: 3002,
            internal_hostname: "pangolin",
            session_cookie_name: "p_session_token",
            resource_access_token_param: "p_token",
            resource_access_token_headers: {
                id: "P-Access-Token-Id",
                token: "P-Access-Token"
            },
            resource_session_request_param: "resource_session_request_param",
            dashboard_session_length_hours: 720,
            resource_session_length_hours: 720,
            trust_proxy: 1
        }),
        postgres: z
            .object({
                connection_string: z.string().optional(),
                replicas: z
                    .array(
                        z.object({
                            connection_string: z.string()
                        })
                    )
                    .optional()
            })
            .optional(),
        traefik: z
            .object({
                http_entrypoint: z.string().optional().default("web"),
                https_entrypoint: z.string().optional().default("websecure"),
                additional_middlewares: z.array(z.string()).optional(),
                cert_resolver: z.string().optional().default("letsencrypt"),
                prefer_wildcard_cert: z.boolean().optional().default(false),
                certificates_path: z.string().default("/var/certificates"),
                monitor_interval: z.number().default(5000),
                dynamic_cert_config_path: z
                    .string()
                    .optional()
                    .default("/var/dynamic/cert_config.yml"),
                dynamic_router_config_path: z
                    .string()
                    .optional()
                    .default("/var/dynamic/router_config.yml"),
                static_domains: z.array(z.string()).optional().default([]),
                site_types: z.array(z.string()).optional().default(["newt", "wireguard", "local"]),
                allow_raw_resources: z.boolean().optional().default(true),
                file_mode: z.boolean().optional().default(false)
            })
            .optional()
            .prefault({}),
        gerbil: z
            .object({
                exit_node_name: z.string().optional(),
                start_port: portSchema
                    .optional()
                    .default(51820)
                    .transform(stoi)
                    .pipe(portSchema),
                base_endpoint: z
                    .string()
                    .optional()
                    .pipe(z.string())
                    .transform((url) => url.toLowerCase()),
                use_subdomain: z.boolean().optional().default(false),
                subnet_group: z.string().optional().default("100.89.137.0/20"),
                block_size: z.number().positive().gt(0).optional().default(24),
                site_block_size: z
                    .number()
                    .positive()
                    .gt(0)
                    .optional()
                    .default(30)
            })
            .optional()
            .prefault({}),
        orgs: z
            .object({
                block_size: z.number().positive().gt(0).optional().default(24),
                subnet_group: z.string().optional().default("100.90.128.0/24")
            })
            .optional()
            .default({
                block_size: 24,
                subnet_group: "100.90.128.0/24"
            }),
        rate_limits: z
            .object({
                global: z
                    .object({
                        window_minutes: z
                            .number()
                            .positive()
                            .gt(0)
                            .optional()
                            .default(1),
                        max_requests: z
                            .number()
                            .positive()
                            .gt(0)
                            .optional()
                            .default(500)
                    })
                    .optional()
                    .prefault({}),
                auth: z
                    .object({
                        window_minutes: z
                            .number()
                            .positive()
                            .gt(0)
                            .optional()
                            .default(1),
                        max_requests: z
                            .number()
                            .positive()
                            .gt(0)
                            .optional()
                            .default(500)
                    })
                    .optional()
                    .prefault({})
            })
            .optional()
            .prefault({}),
        email: z
            .object({
                smtp_host: z.string().optional(),
                smtp_port: portSchema.optional(),
                smtp_user: z.string().optional(),
                smtp_pass: z
                    .string()
                    .optional()
                    .transform(getEnvOrYaml("EMAIL_SMTP_PASS")),
                smtp_secure: z.boolean().optional(),
                smtp_tls_reject_unauthorized: z.boolean().optional(),
                no_reply: z.email().optional()
            })
            .optional(),
        flags: z
            .object({
                require_email_verification: z.boolean().optional(),
                disable_signup_without_invite: z.boolean().optional(),
                disable_user_create_org: z.boolean().optional(),
                allow_raw_resources: z.boolean().optional(),
                enable_integration_api: z.boolean().optional(),
                disable_local_sites: z.boolean().optional(),
                disable_basic_wireguard_sites: z.boolean().optional(),
                disable_config_managed_domains: z.boolean().optional(),
                enable_clients: z.boolean().optional().default(true)
            })
            .optional(),
        dns: z
            .object({
                nameservers: z
                    .array(z.string().optional().optional())
                    .optional()
                    .default(["ns1.fossorial.io", "ns2.fossorial.io"]),
                cname_extension: z.string().optional().default("fossorial.io")
            })
            .optional()
            .default({
                nameservers: ["ns1.fossorial.io", "ns2.fossorial.io"],
                cname_extension: "fossorial.io"
            })
    })
    .refine(
        (data) => {
            const keys = Object.keys(data.domains || {});
            if (data.flags?.disable_config_managed_domains) {
                return true;
            }
            // If hybrid is defined, domains are not required
            if (data.managed) {
                return true;
            }
            if (keys.length === 0) {
                return false;
            }
            return true;
        },
        {
            error: "At least one domain must be defined"
        }
    )
    .refine(
        (data) => {
            // If hybrid is defined, server secret is not required
            if (data.managed) {
                return true;
            }
            // If hybrid is not defined, server secret must be defined. If its not defined already then pull it from env
            if (data.server?.secret === undefined) {
                data.server.secret = process.env.SERVER_SECRET;
            }
            return data.server?.secret !== undefined && data.server.secret.length > 0;
        },
        {
            error: "Server secret must be defined"
        }
    )
    .refine(
        (data) => {
            // If hybrid is defined, dashboard_url is not required
            if (data.managed) {
                return true;
            }
            // If hybrid is not defined, dashboard_url must be defined
            return data.app.dashboard_url !== undefined && data.app.dashboard_url.length > 0;
        },
        {
            error: "Dashboard URL must be defined"
        }
    );

export function readConfigFile() {
    const loadConfig = (configPath: string) => {
        try {
            const yamlContent = fs.readFileSync(configPath, "utf8");
            const config = yaml.load(yamlContent);
            return config;
        } catch (error) {
            if (error instanceof Error) {
                throw new Error(
                    `Error loading configuration file: ${error.message}`
                );
            }
            throw error;
        }
    };

    let environment: any;
    if (fs.existsSync(configFilePath1)) {
        environment = loadConfig(configFilePath1);
    } else if (fs.existsSync(configFilePath2)) {
        environment = loadConfig(configFilePath2);
    }

    if (!environment) {
        throw new Error(
            "No configuration file found. Please create one. https://docs.digpangolin.com/self-host/advanced/config-file"
        );
    }

    return environment;
}<|MERGE_RESOLUTION|>--- conflicted
+++ resolved
@@ -28,11 +28,7 @@
                     anonymous_usage: z.boolean().optional().default(true)
                 })
                 .optional()
-<<<<<<< HEAD
                 .prefault({})
-=======
-                .default({}),
->>>>>>> b627e391
         }).optional().default({
             log_level: "info",
             save_logs: false,
