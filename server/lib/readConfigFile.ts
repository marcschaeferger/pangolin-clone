import fs from "fs";
import yaml from "js-yaml";
import { configFilePath1, configFilePath2 } from "./consts";
import { z } from "zod";
import stoi from "./stoi";

const portSchema = z.number().positive().gt(0).lte(65535);

const getEnvOrYaml = (envVar: string) => (valFromYaml: any) => {
    return process.env[envVar] ?? valFromYaml;
};

export const configSchema = z
    .object({
<<<<<<< HEAD
        app: z.object({
            dashboard_url: z.url()
                .pipe(z.url())
                .transform((url) => url.toLowerCase())
                .optional(),
            log_level: z
                .enum(["debug", "info", "warn", "error"])
                .optional()
                .default("info"),
            save_logs: z.boolean().optional().default(false),
            log_failed_attempts: z.boolean().optional().default(false),
            telemetry: z
                .object({
                    anonymous_usage: z.boolean().optional().default(true)
                })
                .optional()
                .prefault({})
        }).optional().default({
            log_level: "info",
            save_logs: false,
            log_failed_attempts: false,
            telemetry: {
                anonymous_usage: true
            }
        }),
=======
        app: z
            .object({
                dashboard_url: z
                    .string()
                    .url()
                    .pipe(z.string().url())
                    .transform((url) => url.toLowerCase())
                    .optional(),
                log_level: z
                    .enum(["debug", "info", "warn", "error"])
                    .optional()
                    .default("info"),
                save_logs: z.boolean().optional().default(false),
                log_failed_attempts: z.boolean().optional().default(false),
                telemetry: z
                    .object({
                        anonymous_usage: z.boolean().optional().default(true)
                    })
                    .optional()
                    .default({})
            })
            .optional()
            .default({
                log_level: "info",
                save_logs: false,
                log_failed_attempts: false,
                telemetry: {
                    anonymous_usage: true
                }
            }),
>>>>>>> d3174d01
        domains: z
            .record(
                z.string(),
                z.object({
                    base_domain: z
                        .string()
                        .nonempty("base_domain must not be empty")
                        .transform((url) => url.toLowerCase()),
                    cert_resolver: z.string().optional().default("letsencrypt"),
                    prefer_wildcard_cert: z.boolean().optional().default(false)
                })
            )
            .optional(),
<<<<<<< HEAD
        server: z.object({
            integration_port: portSchema
                .optional()
                .default(3003)
                .transform(stoi)
                .pipe(portSchema.optional()),
            external_port: portSchema
                .optional()
                .default(3000)
                .transform(stoi)
                .pipe(portSchema),
            internal_port: portSchema
                .optional()
                .default(3001)
                .transform(stoi)
                .pipe(portSchema),
            next_port: portSchema
                .optional()
                .default(3002)
                .transform(stoi)
                .pipe(portSchema),
            internal_hostname: z
                .string()
                .optional()
                .default("pangolin")
                .transform((url) => url.toLowerCase()),
            session_cookie_name: z
                .string()
                .optional()
                .default("p_session_token"),
            resource_access_token_param: z
                .string()
                .optional()
                .default("p_token"),
            resource_access_token_headers: z
                .object({
                    id: z.string().optional().default("P-Access-Token-Id"),
                    token: z.string().optional().default("P-Access-Token")
                })
                .optional()
                .prefault({}),
            resource_session_request_param: z
                .string()
                .optional()
                .default("resource_session_request_param"),
            dashboard_session_length_hours: z
                .number()
                .positive()
                .gt(0)
                .optional()
                .default(720),
            resource_session_length_hours: z
                .number()
                .positive()
                .gt(0)
                .optional()
                .default(720),
            cors: z
                .object({
                    origins: z.array(z.string()).optional(),
                    methods: z.array(z.string()).optional(),
                    allowed_headers: z.array(z.string()).optional(),
                    credentials: z.boolean().optional()
                })
                .optional(),
            trust_proxy: z.int().gte(0).optional().default(1),
            secret: z
                .string()
                .pipe(z.string().min(8))
                .optional(),
            maxmind_db_path: z.string().optional()
        }).optional().default({
            integration_port: 3003,
            external_port: 3000,
            internal_port: 3001,
            next_port: 3002,
            internal_hostname: "pangolin",
            session_cookie_name: "p_session_token",
            resource_access_token_param: "p_token",
            resource_access_token_headers: {
                id: "P-Access-Token-Id",
                token: "P-Access-Token"
            },
            resource_session_request_param: "resource_session_request_param",
            dashboard_session_length_hours: 720,
            resource_session_length_hours: 720,
            trust_proxy: 1
        }),
=======
        server: z
            .object({
                integration_port: portSchema
                    .optional()
                    .default(3003)
                    .transform(stoi)
                    .pipe(portSchema.optional()),
                external_port: portSchema
                    .optional()
                    .default(3000)
                    .transform(stoi)
                    .pipe(portSchema),
                internal_port: portSchema
                    .optional()
                    .default(3001)
                    .transform(stoi)
                    .pipe(portSchema),
                next_port: portSchema
                    .optional()
                    .default(3002)
                    .transform(stoi)
                    .pipe(portSchema),
                internal_hostname: z
                    .string()
                    .optional()
                    .default("pangolin")
                    .transform((url) => url.toLowerCase()),
                session_cookie_name: z
                    .string()
                    .optional()
                    .default("p_session_token"),
                resource_access_token_param: z
                    .string()
                    .optional()
                    .default("p_token"),
                resource_access_token_headers: z
                    .object({
                        id: z.string().optional().default("P-Access-Token-Id"),
                        token: z.string().optional().default("P-Access-Token")
                    })
                    .optional()
                    .default({}),
                resource_session_request_param: z
                    .string()
                    .optional()
                    .default("resource_session_request_param"),
                dashboard_session_length_hours: z
                    .number()
                    .positive()
                    .gt(0)
                    .optional()
                    .default(720),
                resource_session_length_hours: z
                    .number()
                    .positive()
                    .gt(0)
                    .optional()
                    .default(720),
                cors: z
                    .object({
                        origins: z.array(z.string()).optional(),
                        methods: z.array(z.string()).optional(),
                        allowed_headers: z.array(z.string()).optional(),
                        credentials: z.boolean().optional()
                    })
                    .optional(),
                trust_proxy: z.number().int().gte(0).optional().default(1),
                secret: z.string().pipe(z.string().min(8)).optional(),
                maxmind_db_path: z.string().optional()
            })
            .optional()
            .default({
                integration_port: 3003,
                external_port: 3000,
                internal_port: 3001,
                next_port: 3002,
                internal_hostname: "pangolin",
                session_cookie_name: "p_session_token",
                resource_access_token_param: "p_token",
                resource_access_token_headers: {
                    id: "P-Access-Token-Id",
                    token: "P-Access-Token"
                },
                resource_session_request_param:
                    "resource_session_request_param",
                dashboard_session_length_hours: 720,
                resource_session_length_hours: 720,
                trust_proxy: 1
            }),
>>>>>>> d3174d01
        postgres: z
            .object({
                connection_string: z.string().optional(),
                replicas: z
                    .array(
                        z.object({
                            connection_string: z.string()
                        })
                    )
                    .optional(),
                pool: z
                    .object({
                        max_connections: z
                            .number()
                            .positive()
                            .optional()
                            .default(20),
                        max_replica_connections: z
                            .number()
                            .positive()
                            .optional()
                            .default(10),
                        idle_timeout_ms: z
                            .number()
                            .positive()
                            .optional()
                            .default(30000),
                        connection_timeout_ms: z
                            .number()
                            .positive()
                            .optional()
                            .default(5000)
                    })
                    .optional()
                    .default({})
            })
            .optional(),
        traefik: z
            .object({
                http_entrypoint: z.string().optional().default("web"),
                https_entrypoint: z.string().optional().default("websecure"),
                additional_middlewares: z.array(z.string()).optional(),
                cert_resolver: z.string().optional().default("letsencrypt"),
                prefer_wildcard_cert: z.boolean().optional().default(false),
                certificates_path: z.string().default("/var/certificates"),
                monitor_interval: z.number().default(5000),
                dynamic_cert_config_path: z
                    .string()
                    .optional()
                    .default("/var/dynamic/cert_config.yml"),
                dynamic_router_config_path: z
                    .string()
                    .optional()
                    .default("/var/dynamic/router_config.yml"),
                static_domains: z.array(z.string()).optional().default([]),
                site_types: z
                    .array(z.string())
                    .optional()
                    .default(["newt", "wireguard", "local"]),
                allow_raw_resources: z.boolean().optional().default(true),
                file_mode: z.boolean().optional().default(false)
            })
            .optional()
            .prefault({}),
        gerbil: z
            .object({
                exit_node_name: z.string().optional(),
                start_port: portSchema
                    .optional()
                    .default(51820)
                    .transform(stoi)
                    .pipe(portSchema),
                base_endpoint: z
                    .string()
                    .optional()
                    .pipe(z.string())
                    .transform((url) => url.toLowerCase()),
                use_subdomain: z.boolean().optional().default(false),
                subnet_group: z.string().optional().default("100.89.137.0/20"),
                block_size: z.number().positive().gt(0).optional().default(24),
                site_block_size: z
                    .number()
                    .positive()
                    .gt(0)
                    .optional()
                    .default(30)
            })
            .optional()
            .prefault({}),
        orgs: z
            .object({
                block_size: z.number().positive().gt(0).optional().default(24),
                subnet_group: z.string().optional().default("100.90.128.0/24")
            })
            .optional()
            .default({
                block_size: 24,
                subnet_group: "100.90.128.0/24"
            }),
        rate_limits: z
            .object({
                global: z
                    .object({
                        window_minutes: z
                            .number()
                            .positive()
                            .gt(0)
                            .optional()
                            .default(1),
                        max_requests: z
                            .number()
                            .positive()
                            .gt(0)
                            .optional()
                            .default(500)
                    })
                    .optional()
                    .prefault({}),
                auth: z
                    .object({
                        window_minutes: z
                            .number()
                            .positive()
                            .gt(0)
                            .optional()
                            .default(1),
                        max_requests: z
                            .number()
                            .positive()
                            .gt(0)
                            .optional()
                            .default(500)
                    })
                    .optional()
                    .prefault({})
            })
            .optional()
            .prefault({}),
        email: z
            .object({
                smtp_host: z.string().optional(),
                smtp_port: portSchema.optional(),
                smtp_user: z.string().optional(),
                smtp_pass: z
                    .string()
                    .optional()
                    .transform(getEnvOrYaml("EMAIL_SMTP_PASS")),
                smtp_secure: z.boolean().optional(),
                smtp_tls_reject_unauthorized: z.boolean().optional(),
                no_reply: z.email().optional()
            })
            .optional(),
        flags: z
            .object({
                require_email_verification: z.boolean().optional(),
                disable_signup_without_invite: z.boolean().optional(),
                disable_user_create_org: z.boolean().optional(),
                allow_raw_resources: z.boolean().optional(),
                enable_integration_api: z.boolean().optional(),
                disable_local_sites: z.boolean().optional(),
                disable_basic_wireguard_sites: z.boolean().optional(),
                disable_config_managed_domains: z.boolean().optional(),
                enable_clients: z.boolean().optional().default(true)
            })
            .optional(),
        dns: z
            .object({
                nameservers: z
                    .array(z.string().optional().optional())
                    .optional()
                    .default(["ns1.fossorial.io", "ns2.fossorial.io"]),
                cname_extension: z.string().optional().default("fossorial.io")
            })
            .optional()
            .default({
                nameservers: ["ns1.fossorial.io", "ns2.fossorial.io"],
                cname_extension: "fossorial.io"
            })
    })
    .refine(
        (data) => {
            const keys = Object.keys(data.domains || {});
            if (data.flags?.disable_config_managed_domains) {
                return true;
            }

            if (keys.length === 0) {
                return false;
            }
            return true;
        },
        {
            error: "At least one domain must be defined"
        }
    )
    .refine(
        (data) => {
            // If hybrid is not defined, server secret must be defined. If its not defined already then pull it from env
            if (data.server?.secret === undefined) {
                data.server.secret = process.env.SERVER_SECRET;
            }
            return (
                data.server?.secret !== undefined &&
                data.server.secret.length > 0
            );
        },
        {
            error: "Server secret must be defined"
        }
    )
    .refine(
        (data) => {
            // If hybrid is not defined, dashboard_url must be defined
            return (
                data.app.dashboard_url !== undefined &&
                data.app.dashboard_url.length > 0
            );
        },
        {
            error: "Dashboard URL must be defined"
        }
    );

export function readConfigFile() {
    const loadConfig = (configPath: string) => {
        try {
            const yamlContent = fs.readFileSync(configPath, "utf8");
            const config = yaml.load(yamlContent);
            return config;
        } catch (error) {
            if (error instanceof Error) {
                throw new Error(
                    `Error loading configuration file: ${error.message}`
                );
            }
            throw error;
        }
    };

    let environment: any;
    if (fs.existsSync(configFilePath1)) {
        environment = loadConfig(configFilePath1);
    } else if (fs.existsSync(configFilePath2)) {
        environment = loadConfig(configFilePath2);
    }

    if (!environment) {
        throw new Error(
            "No configuration file found. Please create one. https://docs.digpangolin.com/self-host/advanced/config-file"
        );
    }

    return environment;
}<|MERGE_RESOLUTION|>--- conflicted
+++ resolved
@@ -12,7 +12,6 @@
 
 export const configSchema = z
     .object({
-<<<<<<< HEAD
         app: z.object({
             dashboard_url: z.url()
                 .pipe(z.url())
@@ -38,38 +37,6 @@
                 anonymous_usage: true
             }
         }),
-=======
-        app: z
-            .object({
-                dashboard_url: z
-                    .string()
-                    .url()
-                    .pipe(z.string().url())
-                    .transform((url) => url.toLowerCase())
-                    .optional(),
-                log_level: z
-                    .enum(["debug", "info", "warn", "error"])
-                    .optional()
-                    .default("info"),
-                save_logs: z.boolean().optional().default(false),
-                log_failed_attempts: z.boolean().optional().default(false),
-                telemetry: z
-                    .object({
-                        anonymous_usage: z.boolean().optional().default(true)
-                    })
-                    .optional()
-                    .default({})
-            })
-            .optional()
-            .default({
-                log_level: "info",
-                save_logs: false,
-                log_failed_attempts: false,
-                telemetry: {
-                    anonymous_usage: true
-                }
-            }),
->>>>>>> d3174d01
         domains: z
             .record(
                 z.string(),
@@ -83,7 +50,6 @@
                 })
             )
             .optional(),
-<<<<<<< HEAD
         server: z.object({
             integration_port: portSchema
                 .optional()
@@ -172,97 +138,6 @@
             resource_session_length_hours: 720,
             trust_proxy: 1
         }),
-=======
-        server: z
-            .object({
-                integration_port: portSchema
-                    .optional()
-                    .default(3003)
-                    .transform(stoi)
-                    .pipe(portSchema.optional()),
-                external_port: portSchema
-                    .optional()
-                    .default(3000)
-                    .transform(stoi)
-                    .pipe(portSchema),
-                internal_port: portSchema
-                    .optional()
-                    .default(3001)
-                    .transform(stoi)
-                    .pipe(portSchema),
-                next_port: portSchema
-                    .optional()
-                    .default(3002)
-                    .transform(stoi)
-                    .pipe(portSchema),
-                internal_hostname: z
-                    .string()
-                    .optional()
-                    .default("pangolin")
-                    .transform((url) => url.toLowerCase()),
-                session_cookie_name: z
-                    .string()
-                    .optional()
-                    .default("p_session_token"),
-                resource_access_token_param: z
-                    .string()
-                    .optional()
-                    .default("p_token"),
-                resource_access_token_headers: z
-                    .object({
-                        id: z.string().optional().default("P-Access-Token-Id"),
-                        token: z.string().optional().default("P-Access-Token")
-                    })
-                    .optional()
-                    .default({}),
-                resource_session_request_param: z
-                    .string()
-                    .optional()
-                    .default("resource_session_request_param"),
-                dashboard_session_length_hours: z
-                    .number()
-                    .positive()
-                    .gt(0)
-                    .optional()
-                    .default(720),
-                resource_session_length_hours: z
-                    .number()
-                    .positive()
-                    .gt(0)
-                    .optional()
-                    .default(720),
-                cors: z
-                    .object({
-                        origins: z.array(z.string()).optional(),
-                        methods: z.array(z.string()).optional(),
-                        allowed_headers: z.array(z.string()).optional(),
-                        credentials: z.boolean().optional()
-                    })
-                    .optional(),
-                trust_proxy: z.number().int().gte(0).optional().default(1),
-                secret: z.string().pipe(z.string().min(8)).optional(),
-                maxmind_db_path: z.string().optional()
-            })
-            .optional()
-            .default({
-                integration_port: 3003,
-                external_port: 3000,
-                internal_port: 3001,
-                next_port: 3002,
-                internal_hostname: "pangolin",
-                session_cookie_name: "p_session_token",
-                resource_access_token_param: "p_token",
-                resource_access_token_headers: {
-                    id: "P-Access-Token-Id",
-                    token: "P-Access-Token"
-                },
-                resource_session_request_param:
-                    "resource_session_request_param",
-                dashboard_session_length_hours: 720,
-                resource_session_length_hours: 720,
-                trust_proxy: 1
-            }),
->>>>>>> d3174d01
         postgres: z
             .object({
                 connection_string: z.string().optional(),
