/*
 * This file is part of a proprietary work.
 *
 * Copyright (c) 2025 Fossorial, Inc.
 * All rights reserved.
 *
 * This file is licensed under the Fossorial Commercial License.
 * You may not use this file except in compliance with the License.
 * Unauthorized use, copying, modification, or distribution is strictly prohibited.
 *
 * This file is not licensed under the AGPLv3.
 */

import fs from "fs";
import yaml from "js-yaml";
import { privateConfigFilePath1 } from "@server/lib/consts";
import { z } from "zod";
import { colorsSchema } from "@server/lib/colorsSchema";
import { build } from "@server/build";

const portSchema = z.number().positive().gt(0).lte(65535);

export const privateConfigSchema = z.object({
    app: z
        .object({
            region: z.string().optional().default("default"),
            base_domain: z.string().optional()
        })
        .optional()
        .default({
            region: "default"
        }),
    server: z
        .object({
            encryption_key_path: z
                .string()
                .optional()
                .default("./config/encryption.pem")
                .pipe(z.string().min(8)),
            resend_api_key: z.string().optional(),
            reo_client_id: z.string().optional(),
            fossorial_api_key: z.string().optional()
        })
        .optional()
        .default({
            encryption_key_path: "./config/encryption.pem"
        }),
<<<<<<< HEAD
        redis: z
            .object({
                host: z.string(),
                port: portSchema,
                password: z.string().optional(),
                db: z.int().nonnegative().optional().default(0),
                replicas: z
                    .array(
                        z.object({
                            host: z.string(),
                            port: portSchema,
                            password: z.string().optional(),
                            db: z.int().nonnegative().optional().default(0)
                        })
                    )
                    .optional()
                // tls: z
                //     .object({
                //         reject_unauthorized: z
                //             .boolean()
                //             .optional()
                //             .default(true)
                //     })
                //     .optional()
            })
            .optional(),
        gerbil: z
            .object({
                local_exit_node_reachable_at: z.string().optional().default("http://gerbil:3003")
            })
            .optional()
            .prefault({}),
        flags: z
            .object({
                enable_redis: z.boolean().optional(),
            })
            .optional(),
        branding: z
            .object({
                app_name: z.string().optional(),
                background_image_path: z.string().optional(),
                colors: z
                    .object({
                        light: colorsSchema.optional(),
                        dark: colorsSchema.optional()
                    })
                    .optional(),
                logo: z
                    .object({
                        light_path: z.string().optional(),
                        dark_path: z.string().optional(),
                        auth_page: z
                            .object({
                                width: z.number().optional(),
                                height: z.number().optional()
                            })
                            .optional(),
                        navbar: z
                            .object({
                                width: z.number().optional(),
                                height: z.number().optional()
                            })
                            .optional()
=======
    redis: z
        .object({
            host: z.string(),
            port: portSchema,
            password: z.string().optional(),
            db: z.number().int().nonnegative().optional().default(0),
            replicas: z
                .array(
                    z.object({
                        host: z.string(),
                        port: portSchema,
                        password: z.string().optional(),
                        db: z.number().int().nonnegative().optional().default(0)
>>>>>>> d3174d01
                    })
                )
                .optional()
            // tls: z
            //     .object({
            //         reject_unauthorized: z
            //             .boolean()
            //             .optional()
            //             .default(true)
            //     })
            //     .optional()
        })
        .optional(),
    gerbil: z
        .object({
            local_exit_node_reachable_at: z
                .string()
                .optional()
                .default("http://gerbil:3003")
        })
        .optional()
        .default({}),
    flags: z
        .object({
            enable_redis: z.boolean().optional().default(false),
            use_pangolin_dns: z.boolean().optional().default(false)
        })
        .optional()
        .default({}),
    branding: z
        .object({
            app_name: z.string().optional(),
            background_image_path: z.string().optional(),
            colors: z
                .object({
                    light: colorsSchema.optional(),
                    dark: colorsSchema.optional()
                })
                .optional(),
            logo: z
                .object({
                    light_path: z.string().optional(),
                    dark_path: z.string().optional(),
                    auth_page: z
                        .object({
                            width: z.number().optional(),
                            height: z.number().optional()
                        })
                        .optional(),
                    navbar: z
                        .object({
                            width: z.number().optional(),
                            height: z.number().optional()
                        })
                        .optional()
                })
                .optional(),
            favicon_path: z.string().optional(),
            footer: z
                .array(
                    z.object({
                        text: z.string(),
                        href: z.string().optional()
                    })
                )
                .optional(),
            login_page: z
                .object({
                    subtitle_text: z.string().optional(),
                    title_text: z.string().optional()
                })
                .optional(),
            signup_page: z
                .object({
                    subtitle_text: z.string().optional(),
                    title_text: z.string().optional()
                })
                .optional(),
            resource_auth_page: z
                .object({
                    show_logo: z.boolean().optional(),
                    hide_powered_by: z.boolean().optional(),
                    title_text: z.string().optional(),
                    subtitle_text: z.string().optional()
                })
                .optional(),
            emails: z
                .object({
                    signature: z.string().optional(),
                    colors: z
                        .object({
                            primary: z.string().optional()
                        })
                        .optional()
                })
                .optional()
        })
        .optional(),
    stripe: z
        .object({
            secret_key: z.string(),
            webhook_secret: z.string(),
            s3Bucket: z.string(),
            s3Region: z.string().default("us-east-1"),
            localFilePath: z.string()
        })
        .optional()
});

export function readPrivateConfigFile() {
    if (build == "oss") {
        return {};
    }

    const loadConfig = (configPath: string) => {
        try {
            const yamlContent = fs.readFileSync(configPath, "utf8");
            if (yamlContent.trim() === "") {
                return {};
            }
            const config = yaml.load(yamlContent);
            return config;
        } catch (error) {
            if (error instanceof Error) {
                throw new Error(
                    `Error loading configuration file: ${error.message}`
                );
            }
            throw error;
        }
    };

    let environment: any = {};
    if (fs.existsSync(privateConfigFilePath1)) {
        environment = loadConfig(privateConfigFilePath1);
    }

    if (!environment) {
        throw new Error("No private configuration file found.");
    }

    return environment;
}<|MERGE_RESOLUTION|>--- conflicted
+++ resolved
@@ -45,85 +45,19 @@
         .default({
             encryption_key_path: "./config/encryption.pem"
         }),
-<<<<<<< HEAD
-        redis: z
-            .object({
-                host: z.string(),
-                port: portSchema,
-                password: z.string().optional(),
-                db: z.int().nonnegative().optional().default(0),
-                replicas: z
-                    .array(
-                        z.object({
-                            host: z.string(),
-                            port: portSchema,
-                            password: z.string().optional(),
-                            db: z.int().nonnegative().optional().default(0)
-                        })
-                    )
-                    .optional()
-                // tls: z
-                //     .object({
-                //         reject_unauthorized: z
-                //             .boolean()
-                //             .optional()
-                //             .default(true)
-                //     })
-                //     .optional()
-            })
-            .optional(),
-        gerbil: z
-            .object({
-                local_exit_node_reachable_at: z.string().optional().default("http://gerbil:3003")
-            })
-            .optional()
-            .prefault({}),
-        flags: z
-            .object({
-                enable_redis: z.boolean().optional(),
-            })
-            .optional(),
-        branding: z
-            .object({
-                app_name: z.string().optional(),
-                background_image_path: z.string().optional(),
-                colors: z
-                    .object({
-                        light: colorsSchema.optional(),
-                        dark: colorsSchema.optional()
-                    })
-                    .optional(),
-                logo: z
-                    .object({
-                        light_path: z.string().optional(),
-                        dark_path: z.string().optional(),
-                        auth_page: z
-                            .object({
-                                width: z.number().optional(),
-                                height: z.number().optional()
-                            })
-                            .optional(),
-                        navbar: z
-                            .object({
-                                width: z.number().optional(),
-                                height: z.number().optional()
-                            })
-                            .optional()
-=======
     redis: z
         .object({
             host: z.string(),
             port: portSchema,
             password: z.string().optional(),
-            db: z.number().int().nonnegative().optional().default(0),
+            db: z.int().nonnegative().optional().default(0),
             replicas: z
                 .array(
                     z.object({
                         host: z.string(),
                         port: portSchema,
                         password: z.string().optional(),
-                        db: z.number().int().nonnegative().optional().default(0)
->>>>>>> d3174d01
+                        db: z.int().nonnegative().optional().default(0)
                     })
                 )
                 .optional()
@@ -145,14 +79,14 @@
                 .default("http://gerbil:3003")
         })
         .optional()
-        .default({}),
+        .prefault({}),
     flags: z
         .object({
             enable_redis: z.boolean().optional().default(false),
             use_pangolin_dns: z.boolean().optional().default(false)
         })
         .optional()
-        .default({}),
+        .prefault({}),
     branding: z
         .object({
             app_name: z.string().optional(),
