import { NextFunction, Request, Response } from "express";
import { db, users } from "@server/db";
import HttpCode from "@server/types/HttpCode";
import { z } from "zod";
import { fromError } from "zod-validation-error";
import createHttpError from "http-errors";
import response from "@server/lib/response";
import { SqliteError } from "better-sqlite3";
import { sendEmailVerificationCode } from "../../auth/sendEmailVerificationCode";
import { eq, and } from "drizzle-orm";
import moment from "moment";
import {
    createSession,
    generateId,
    generateSessionToken,
    serializeSessionCookie
} from "@server/auth/sessions/app";
import config from "@server/lib/config";
import logger from "@server/logger";
import { hashPassword } from "@server/auth/password";
import { checkValidInvite } from "@server/auth/checkValidInvite";
import { passwordSchema } from "@server/auth/passwordSchema";
import { UserType } from "@server/types/UserTypes";

export const signupBodySchema = z.object({
    name: z.string().optional(),
    email: z
        .string()
        .toLowerCase()
        .email(),
    password: passwordSchema,
    inviteToken: z.string().optional(),
    inviteId: z.string().optional()
});

export type SignUpBody = z.infer<typeof signupBodySchema>;

export type SignUpResponse = {
    emailVerificationRequired?: boolean;
};

export async function signup(
    req: Request,
    res: Response,
    next: NextFunction
): Promise<any> {
    const parsedBody = signupBodySchema.safeParse(req.body);

    if (!parsedBody.success) {
        return next(
            createHttpError(
                HttpCode.BAD_REQUEST,
                fromError(parsedBody.error).toString()
            )
        );
    }

    const { name, email, password, inviteToken, inviteId } = parsedBody.data;

<<<<<<< HEAD
    logger.debug("signup", { name, email, password, inviteToken, inviteId });

=======
>>>>>>> 2e986def
    const passwordHash = await hashPassword(password);
    const userId = generateId(15);

    if (config.getRawConfig().flags?.disable_signup_without_invite) {
        if (!inviteToken || !inviteId) {
            if (config.getRawConfig().app.log_failed_attempts) {
                logger.info(
                    `Signup blocked without invite. Email: ${email}. IP: ${req.ip}.`
                );
            }
            return next(
                createHttpError(
                    HttpCode.BAD_REQUEST,
                    "Signups are disabled without an invite code"
                )
            );
        }

        const { error, existingInvite } = await checkValidInvite({
            token: inviteToken,
            inviteId
        });

        if (error) {
            return next(createHttpError(HttpCode.BAD_REQUEST, error));
        }

        if (!existingInvite) {
            return next(
                createHttpError(HttpCode.BAD_REQUEST, "Invite does not exist")
            );
        }

        if (existingInvite.email !== email) {
            if (config.getRawConfig().app.log_failed_attempts) {
                logger.info(
                    `User attempted to use an invite for another user. Email: ${email}. IP: ${req.ip}.`
                );
            }
            return next(
                createHttpError(
                    HttpCode.BAD_REQUEST,
                    "Invite is not for this user"
                )
            );
        }
    }

    try {
        const existing = await db
            .select()
            .from(users)
            .where(
                and(eq(users.email, email), eq(users.type, UserType.Internal))
            );

        if (existing && existing.length > 0) {
            if (!config.getRawConfig().flags?.require_email_verification) {
                return next(
                    createHttpError(
                        HttpCode.BAD_REQUEST,
                        "A user with that email address already exists"
                    )
                );
            }

            const user = existing[0];

            // If the user is already verified, we don't want to create a new user
            if (user.emailVerified) {
                return next(
                    createHttpError(
                        HttpCode.BAD_REQUEST,
                        "A user with that email address already exists"
                    )
                );
            }

            const dateCreated = moment(user.dateCreated);
            const now = moment();
            const diff = now.diff(dateCreated, "hours");

            if (diff < 2) {
                // If the user was created less than 2 hours ago, we don't want to create a new user
                return next(
                    createHttpError(
                        HttpCode.BAD_REQUEST,
                        "A user with that email address already exists"
                    )
                );
                // return response<SignUpResponse>(res, {
                //     data: {
                //         emailVerificationRequired: true
                //     },
                //     success: true,
                //     error: false,
                //     message: `A user with that email address already exists. We sent an email to ${email} with a verification code.`,
                //     status: HttpCode.OK
                // });
            } else {
                // If the user was created more than 2 hours ago, we want to delete the old user and create a new one
                await db.delete(users).where(eq(users.userId, user.userId));
            }
        }

        await db.insert(users).values({
            userId: userId,
            type: UserType.Internal,
            username: email,
            name: name,
            email: email,
            passwordHash,
            dateCreated: moment().toISOString()
        });

        // give the user their default permissions:
        // await db.insert(userActions).values({
        //     userId: userId,
        //     actionId: ActionsEnum.createOrg,
        //     orgId: null,
        // });

        const token = generateSessionToken();
        const sess = await createSession(token, userId);
        const isSecure = req.protocol === "https";
        const cookie = serializeSessionCookie(
            token,
            isSecure,
            new Date(sess.expiresAt)
        );
        res.appendHeader("Set-Cookie", cookie);

        if (config.getRawConfig().flags?.require_email_verification) {
            sendEmailVerificationCode(email, userId);

            return response<SignUpResponse>(res, {
                data: {
                    emailVerificationRequired: true
                },
                success: true,
                error: false,
                message: `User created successfully. We sent an email to ${email} with a verification code.`,
                status: HttpCode.OK
            });
        }

        return response<SignUpResponse>(res, {
            data: {},
            success: true,
            error: false,
            message: "User created successfully",
            status: HttpCode.OK
        });
    } catch (e) {
        if (e instanceof SqliteError && e.code === "SQLITE_CONSTRAINT_UNIQUE") {
            if (config.getRawConfig().app.log_failed_attempts) {
                logger.info(
                    `Account already exists with that email. Email: ${email}. IP: ${req.ip}.`
                );
            }
            return next(
                createHttpError(
                    HttpCode.BAD_REQUEST,
                    "A user with that email address already exists"
                )
            );
        } else {
            logger.error(e);
            return next(
                createHttpError(
                    HttpCode.INTERNAL_SERVER_ERROR,
                    "Failed to create user"
                )
            );
        }
    }
}<|MERGE_RESOLUTION|>--- conflicted
+++ resolved
@@ -56,12 +56,6 @@
     }
 
     const { name, email, password, inviteToken, inviteId } = parsedBody.data;
-
-<<<<<<< HEAD
-    logger.debug("signup", { name, email, password, inviteToken, inviteId });
-
-=======
->>>>>>> 2e986def
     const passwordHash = await hashPassword(password);
     const userId = generateId(15);
 
