--- conflicted
+++ resolved
@@ -98,28 +98,6 @@
                 )
             );
         }
-
-<<<<<<< HEAD
-        // Add type guard to ensure password is defined
-        if (!password) {
-            return next(
-                createHttpError(
-                    HttpCode.BAD_REQUEST,
-                    "Password is required for two-factor authentication"
-                )
-            );
-        }
-
-        const validPassword = await verifyPassword(
-            password,
-            user.passwordHash!
-        );
-        if (!validPassword) {
-            return next(unauthorized());
-        }
-
-=======
->>>>>>> 2e986def
         if (user.type !== UserType.Internal) {
             return next(
                 createHttpError(
