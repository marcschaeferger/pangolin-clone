--- conflicted
+++ resolved
@@ -32,20 +32,12 @@
 import { getOrgTierData } from "#dynamic/lib/billing";
 import { TierId } from "@server/lib/billing/tiers";
 import { verifyPassword } from "@server/auth/password";
-<<<<<<< HEAD
 import {
     checkOrgAccessPolicy,
     enforceResourceSessionLength
 } from "#dynamic/lib/checkOrgAccessPolicy";
-
-// We'll see if this speeds anything up
-const cache = new NodeCache({
-    stdTTL: 5 // seconds
-});
-=======
 import { logRequestAudit } from "./logRequestAudit";
 import cache from "@server/lib/cache";
->>>>>>> 77ba568c
 
 const verifyResourceSessionSchema = z.object({
     sessions: z.record(z.string()).optional(),
@@ -348,7 +340,7 @@
                         location: ipCC,
                         apiKey: {
                             name: tokenItem.title,
-                            apiKeyId: tokenItem.accessTokenId,
+                            apiKeyId: tokenItem.accessTokenId
                         }
                     },
                     parsedBody.data
@@ -399,7 +391,7 @@
                         location: ipCC,
                         apiKey: {
                             name: tokenItem.title,
-                            apiKeyId: tokenItem.accessTokenId,
+                            apiKeyId: tokenItem.accessTokenId
                         }
                     },
                     parsedBody.data
@@ -423,7 +415,7 @@
                         reason: 103, // valid header auth
                         resourceId: resource.resourceId,
                         orgId: resource.orgId,
-                        location: ipCC,
+                        location: ipCC
                     },
                     parsedBody.data
                 );
@@ -652,7 +644,7 @@
                             location: ipCC,
                             apiKey: {
                                 name: resourceSession.accessTokenTitle,
-                                apiKeyId: resourceSession.accessTokenId,
+                                apiKeyId: resourceSession.accessTokenId
                             }
                         },
                         parsedBody.data
