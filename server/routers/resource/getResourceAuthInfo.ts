import { Request, Response, NextFunction } from "express";
import { z } from "zod";
import { db } from "@server/db";
import { resourcePassword, resourcePincode, resources } from "@server/db";
import { eq } from "drizzle-orm";
import response from "@server/lib/response";
import HttpCode from "@server/types/HttpCode";
import createHttpError from "http-errors";
import { fromError } from "zod-validation-error";
import logger from "@server/logger";
import { build } from "@server/build";

<<<<<<< HEAD
const getResourceAuthInfoSchema = z.strictObject({
        resourceId: z
            .string()
            .transform(Number)
            .pipe(z.int().positive())
    });
=======
const getResourceAuthInfoSchema = z
    .object({
        resourceGuid: z.string()
    })
    .strict();
>>>>>>> b627e391

export type GetResourceAuthInfoResponse = {
    resourceId: number;
    resourceGuid: string;
    resourceName: string;
    niceId: string;
    password: boolean;
    pincode: boolean;
    sso: boolean;
    blockAccess: boolean;
    url: string;
    whitelist: boolean;
    skipToIdpId: number | null;
    orgId: string;
};

export async function getResourceAuthInfo(
    req: Request,
    res: Response,
    next: NextFunction
): Promise<any> {
    try {
        const parsedParams = getResourceAuthInfoSchema.safeParse(req.params);
        if (!parsedParams.success) {
            return next(
                createHttpError(
                    HttpCode.BAD_REQUEST,
                    fromError(parsedParams.error).toString()
                )
            );
        }

        const { resourceGuid } = parsedParams.data;

        const isGuidInteger = /^\d+$/.test(resourceGuid);

        const [result] =
            isGuidInteger && build === "saas"
                ? await db
                      .select()
                      .from(resources)
                      .leftJoin(
                          resourcePincode,
                          eq(resourcePincode.resourceId, resources.resourceId)
                      )
                      .leftJoin(
                          resourcePassword,
                          eq(resourcePassword.resourceId, resources.resourceId)
                      )
                      .where(eq(resources.resourceId, Number(resourceGuid)))
                      .limit(1)
                : await db
                      .select()
                      .from(resources)
                      .leftJoin(
                          resourcePincode,
                          eq(resourcePincode.resourceId, resources.resourceId)
                      )
                      .leftJoin(
                          resourcePassword,
                          eq(resourcePassword.resourceId, resources.resourceId)
                      )
                      .where(eq(resources.resourceGuid, resourceGuid))
                      .limit(1);

        const resource = result?.resources;
        const pincode = result?.resourcePincode;
        const password = result?.resourcePassword;

        const url = `${resource.ssl ? "https" : "http"}://${resource.fullDomain}`;

        if (!resource) {
            return next(
                createHttpError(HttpCode.NOT_FOUND, "Resource not found")
            );
        }

        return response<GetResourceAuthInfoResponse>(res, {
            data: {
                niceId: resource.niceId,
                resourceGuid: resource.resourceGuid,
                resourceId: resource.resourceId,
                resourceName: resource.name,
                password: password !== null,
                pincode: pincode !== null,
                sso: resource.sso,
                blockAccess: resource.blockAccess,
                url,
                whitelist: resource.emailWhitelistEnabled,
                skipToIdpId: resource.skipToIdpId,
                orgId: resource.orgId
            },
            success: true,
            error: false,
            message: "Resource auth info retrieved successfully",
            status: HttpCode.OK
        });
    } catch (error) {
        logger.error(error);
        return next(
            createHttpError(HttpCode.INTERNAL_SERVER_ERROR, "An error occurred")
        );
    }
}<|MERGE_RESOLUTION|>--- conflicted
+++ resolved
@@ -10,20 +10,11 @@
 import logger from "@server/logger";
 import { build } from "@server/build";
 
-<<<<<<< HEAD
-const getResourceAuthInfoSchema = z.strictObject({
-        resourceId: z
-            .string()
-            .transform(Number)
-            .pipe(z.int().positive())
-    });
-=======
 const getResourceAuthInfoSchema = z
     .object({
         resourceGuid: z.string()
     })
     .strict();
->>>>>>> b627e391
 
 export type GetResourceAuthInfoResponse = {
     resourceId: number;
