--- conflicted
+++ resolved
@@ -45,16 +45,11 @@
         stickySession: z.boolean().optional(),
         tlsServerName: z.string().nullable().optional(),
         setHostHeader: z.string().nullable().optional(),
-<<<<<<< HEAD
-        skipToIdpId: z.int().positive().nullable().optional(),
-        headers: z.array(z.strictObject({ name: z.string(), value: z.string() })).nullable().optional(),
-=======
         skipToIdpId: z.number().int().positive().nullable().optional(),
         headers: z
             .array(z.object({ name: z.string(), value: z.string() }))
             .nullable()
             .optional()
->>>>>>> b627e391
     })
     .refine((data) => Object.keys(data).length > 0, {
         error: "At least one field must be provided for update"
