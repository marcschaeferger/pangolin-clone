--- conflicted
+++ resolved
@@ -39,16 +39,6 @@
         address: z.string().optional(),
         type: z.enum(["newt", "wireguard", "local"])
     })
-<<<<<<< HEAD
-    .refine((data) => {
-        if (data.type === "local") {
-            return !config.getRawConfig().flags?.disable_local_sites;
-        } else if (data.type === "wireguard") {
-            return !config.getRawConfig().flags?.disable_basic_wireguard_sites;
-        }
-        return true;
-    });
-=======
     .strict();
 // .refine((data) => {
 //     if (data.type === "local") {
@@ -58,7 +48,6 @@
 //     }
 //     return true;
 // });
->>>>>>> b627e391
 
 export type CreateSiteBody = z.infer<typeof createSiteSchema>;
 
