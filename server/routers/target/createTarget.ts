--- conflicted
+++ resolved
@@ -40,16 +40,11 @@
             .min(5)
             .optional()
             .nullable(),
-<<<<<<< HEAD
         hcTimeout: z.int().positive().min(1).optional().nullable(),
-        hcHeaders: z.array(z.object({ name: z.string(), value: z.string() })).nullable().optional(),
-=======
-        hcTimeout: z.number().int().positive().min(1).optional().nullable(),
         hcHeaders: z
             .array(z.object({ name: z.string(), value: z.string() }))
             .nullable()
             .optional(),
->>>>>>> e8a57e43
         hcFollowRedirects: z.boolean().optional().nullable(),
         hcMethod: z.string().min(1).optional().nullable(),
         hcStatus: z.int().optional().nullable(),
@@ -59,16 +54,11 @@
             .optional()
             .nullable(),
         rewritePath: z.string().optional().nullable(),
-<<<<<<< HEAD
-        rewritePathType: z.enum(["exact", "prefix", "regex", "stripPrefix"]).optional().nullable(),
-        priority: z.int().min(1).max(1000)
-=======
         rewritePathType: z
             .enum(["exact", "prefix", "regex", "stripPrefix"])
             .optional()
             .nullable(),
-        priority: z.number().int().min(1).max(1000).optional().nullable()
->>>>>>> e8a57e43
+        priority: z.int().min(1).max(1000).optional().nullable()
     })
     .strict();
 
