--- conflicted
+++ resolved
@@ -33,11 +33,7 @@
     const http: DynamicTraefikConfig["http"] = {
         routers: {
             main: {
-<<<<<<< HEAD
-                entryPoints: ["http"],
-=======
                 entryPoints: ["https"],
->>>>>>> 67de8cdb
                 middlewares: [],
                 service: "service-main",
                 rule: "Host(`fossorial.io`)",
