--- conflicted
+++ resolved
@@ -27,15 +27,9 @@
         orgId: z.string()
     });
 
-<<<<<<< HEAD
-const inviteUserBodySchema = z.strictObject({
-        email: z.email()
-                    .toLowerCase(),
-=======
 const inviteUserBodySchema = z
     .object({
         email: z.string().toLowerCase().email(),
->>>>>>> b627e391
         roleId: z.number(),
         validHours: z.number().gt(0).lte(168),
         sendEmail: z.boolean().optional(),
