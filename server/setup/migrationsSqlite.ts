import { migrate } from "drizzle-orm/better-sqlite3/migrator";
import { db, exists } from "../db/sqlite";
import path from "path";
import semver from "semver";
import { versionMigrations } from "../db/sqlite";
import { __DIRNAME, APP_PATH, APP_VERSION } from "@server/lib/consts";
import { SqliteError } from "better-sqlite3";
import fs from "fs";
import m1 from "./scriptsSqlite/1.0.0-beta1";
import m2 from "./scriptsSqlite/1.0.0-beta2";
import m3 from "./scriptsSqlite/1.0.0-beta3";
import m4 from "./scriptsSqlite/1.0.0-beta5";
import m5 from "./scriptsSqlite/1.0.0-beta6";
import m6 from "./scriptsSqlite/1.0.0-beta9";
import m7 from "./scriptsSqlite/1.0.0-beta10";
import m8 from "./scriptsSqlite/1.0.0-beta12";
import m13 from "./scriptsSqlite/1.0.0-beta13";
import m15 from "./scriptsSqlite/1.0.0-beta15";
import m16 from "./scriptsSqlite/1.0.0";
import m17 from "./scriptsSqlite/1.1.0";
import m18 from "./scriptsSqlite/1.2.0";
import m19 from "./scriptsSqlite/1.3.0";
import m20 from "./scriptsSqlite/1.5.0";
import m21 from "./scriptsSqlite/1.6.0";
import m22 from "./scriptsSqlite/1.7.0";
<<<<<<< HEAD
=======
import m23 from "./scriptsSqlite/1.8.0";
>>>>>>> d3383f0f

// THIS CANNOT IMPORT ANYTHING FROM THE SERVER
// EXCEPT FOR THE DATABASE AND THE SCHEMA

// Define the migration list with versions and their corresponding functions
const migrations = [
    { version: "1.0.0-beta.1", run: m1 },
    { version: "1.0.0-beta.2", run: m2 },
    { version: "1.0.0-beta.3", run: m3 },
    { version: "1.0.0-beta.5", run: m4 },
    { version: "1.0.0-beta.6", run: m5 },
    { version: "1.0.0-beta.9", run: m6 },
    { version: "1.0.0-beta.10", run: m7 },
    { version: "1.0.0-beta.12", run: m8 },
    { version: "1.0.0-beta.13", run: m13 },
    { version: "1.0.0-beta.15", run: m15 },
    { version: "1.0.0", run: m16 },
    { version: "1.1.0", run: m17 },
    { version: "1.2.0", run: m18 },
    { version: "1.3.0", run: m19 },
    { version: "1.5.0", run: m20 },
    { version: "1.6.0", run: m21 },
<<<<<<< HEAD
    { version: "1.7.0", run: m22 }
=======
    { version: "1.7.0", run: m22 },
    { version: "1.8.0", run: m23 }
>>>>>>> d3383f0f
    // Add new migrations here as they are created
] as const;

await run();

async function run() {
    // run the migrations
    await runMigrations();
}

function backupDb() {
    // make dir config/db/backups
    const appPath = APP_PATH;
    const dbDir = path.join(appPath, "db");

    const backupsDir = path.join(dbDir, "backups");

    // check if the backups directory exists and create it if it doesn't
    if (!fs.existsSync(backupsDir)) {
        fs.mkdirSync(backupsDir, { recursive: true });
    }

    // copy the db.sqlite file to backups
    // add the date to the filename
    const date = new Date();
    const dateString = `${date.getFullYear()}-${date.getMonth()}-${date.getDate()}_${date.getHours()}-${date.getMinutes()}-${date.getSeconds()}`;
    const dbPath = path.join(dbDir, "db.sqlite");
    const backupPath = path.join(backupsDir, `db_${dateString}.sqlite`);
    fs.copyFileSync(dbPath, backupPath);
}

export async function runMigrations() {
    try {
        const appVersion = APP_VERSION;

        // Check if the database file exists and has tables
        const hasTables = await db.select().from(versionMigrations).limit(1).catch(() => false);

        if (hasTables) {
            await executeScripts();
        } else {
            console.log("Running initial migrations...");
            try {
                migrate(db, {
                    migrationsFolder: path.join(APP_PATH, "server", "migrations")
                });
                console.log("Initial migrations completed successfully.");
            } catch (error) {
                console.error("Error running initial migrations:", error);
                throw error;
            }

            await db
                .insert(versionMigrations)
                .values({
                    version: appVersion,
                    executedAt: Date.now()
                })
                .execute();
        }
    } catch (e) {
        console.error("Error running migrations:", e);
        await new Promise((resolve) =>
            setTimeout(resolve, 1000 * 60 * 60 * 24 * 1)
        );
    }
}

async function executeScripts() {
    try {
        // Get the last executed version from the database
        const lastExecuted = await db.select().from(versionMigrations);

        // Filter and sort migrations
        const pendingMigrations = lastExecuted
            .map((m) => m)
            .sort((a, b) => semver.compare(b.version, a.version));
        const startVersion = pendingMigrations[0]?.version ?? "0.0.0";
        console.log(`Starting migrations from version ${startVersion}`);

        const migrationsToRun = migrations.filter((migration) =>
            semver.gt(migration.version, startVersion)
        );

        console.log(
            "Migrations to run:",
            migrationsToRun.map((m) => m.version).join(", ")
        );

        // Run migrations in order
        for (const migration of migrationsToRun) {
            console.log(`Running migration ${migration.version}`);

            try {
                if (!process.env.DISABLE_BACKUP_ON_MIGRATION) {
                    // Backup the database before running the migration
                    backupDb();
                }

                await migration.run();

                // Update version in database
                await db
                    .insert(versionMigrations)
                    .values({
                        version: migration.version,
                        executedAt: Date.now()
                    })
                    .execute();

                console.log(
                    `Successfully completed migration ${migration.version}`
                );
            } catch (e) {
                if (
                    e instanceof SqliteError &&
                    e.code === "SQLITE_CONSTRAINT_UNIQUE"
                ) {
                    console.error("Migration has already run! Skipping...");
                    continue;
                }
                console.error(
                    `Failed to run migration ${migration.version}:`,
                    e
                );
                throw e; // Re-throw to stop migration process
            }
        }

        console.log("All migrations completed successfully");
    } catch (error) {
        console.error("Migration process failed:", error);
        throw error;
    }
}<|MERGE_RESOLUTION|>--- conflicted
+++ resolved
@@ -23,10 +23,7 @@
 import m20 from "./scriptsSqlite/1.5.0";
 import m21 from "./scriptsSqlite/1.6.0";
 import m22 from "./scriptsSqlite/1.7.0";
-<<<<<<< HEAD
-=======
 import m23 from "./scriptsSqlite/1.8.0";
->>>>>>> d3383f0f
 
 // THIS CANNOT IMPORT ANYTHING FROM THE SERVER
 // EXCEPT FOR THE DATABASE AND THE SCHEMA
@@ -49,12 +46,8 @@
     { version: "1.3.0", run: m19 },
     { version: "1.5.0", run: m20 },
     { version: "1.6.0", run: m21 },
-<<<<<<< HEAD
-    { version: "1.7.0", run: m22 }
-=======
     { version: "1.7.0", run: m22 },
     { version: "1.8.0", run: m23 }
->>>>>>> d3383f0f
     // Add new migrations here as they are created
 ] as const;
 
