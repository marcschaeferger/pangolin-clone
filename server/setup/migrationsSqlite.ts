--- conflicted
+++ resolved
@@ -7,70 +7,14 @@
 import { __DIRNAME, APP_PATH, APP_VERSION } from "@server/lib/consts";
 import { LibsqlError } from "@libsql/client";
 import fs from "fs";
-<<<<<<< HEAD
-import m30 from "./scriptsSqlite/2.0.0";
-=======
-import m1 from "./scriptsSqlite/1.0.0-beta1";
-import m2 from "./scriptsSqlite/1.0.0-beta2";
-import m3 from "./scriptsSqlite/1.0.0-beta3";
-import m4 from "./scriptsSqlite/1.0.0-beta5";
-import m5 from "./scriptsSqlite/1.0.0-beta6";
-import m6 from "./scriptsSqlite/1.0.0-beta9";
-import m7 from "./scriptsSqlite/1.0.0-beta10";
-import m8 from "./scriptsSqlite/1.0.0-beta12";
-import m13 from "./scriptsSqlite/1.0.0-beta13";
-import m15 from "./scriptsSqlite/1.0.0-beta15";
-import m16 from "./scriptsSqlite/1.0.0";
-import m17 from "./scriptsSqlite/1.1.0";
-import m18 from "./scriptsSqlite/1.2.0";
-import m19 from "./scriptsSqlite/1.3.0";
-import m20 from "./scriptsSqlite/1.5.0";
-import m21 from "./scriptsSqlite/1.6.0";
-import m22 from "./scriptsSqlite/1.7.0";
-import m23 from "./scriptsSqlite/1.8.0";
-import m24 from "./scriptsSqlite/1.9.0";
-import m25 from "./scriptsSqlite/1.10.0";
-import m26 from "./scriptsSqlite/1.10.1";
-import m27 from "./scriptsSqlite/1.10.2";
-import m28 from "./scriptsSqlite/1.11.0";
-import m29 from "./scriptsSqlite/1.11.1";
-import m30 from "./scriptsSqlite/1.11.2";
->>>>>>> 5559fef1
+import m31 from "./scriptsSqlite/2.0.0";
 
 // THIS CANNOT IMPORT ANYTHING FROM THE SERVER
 // EXCEPT FOR THE DATABASE AND THE SCHEMA
 
 // Define the migration list with versions and their corresponding functions
 const migrations = [
-<<<<<<< HEAD
-    { version: "2.0.0", run: m30 },
-=======
-    { version: "1.0.0-beta.1", run: m1 },
-    { version: "1.0.0-beta.2", run: m2 },
-    { version: "1.0.0-beta.3", run: m3 },
-    { version: "1.0.0-beta.5", run: m4 },
-    { version: "1.0.0-beta.6", run: m5 },
-    { version: "1.0.0-beta.9", run: m6 },
-    { version: "1.0.0-beta.10", run: m7 },
-    { version: "1.0.0-beta.12", run: m8 },
-    { version: "1.0.0-beta.13", run: m13 },
-    { version: "1.0.0-beta.15", run: m15 },
-    { version: "1.0.0", run: m16 },
-    { version: "1.1.0", run: m17 },
-    { version: "1.2.0", run: m18 },
-    { version: "1.3.0", run: m19 },
-    { version: "1.5.0", run: m20 },
-    { version: "1.6.0", run: m21 },
-    { version: "1.7.0", run: m22 },
-    { version: "1.8.0", run: m23 },
-    { version: "1.9.0", run: m24 },
-    { version: "1.10.0", run: m25 },
-    { version: "1.10.1", run: m26 },
-    { version: "1.10.2", run: m27 },
-    { version: "1.11.0", run: m28 },
-    { version: "1.11.1", run: m29 },
-    { version: "1.11.2", run: m30 }
->>>>>>> 5559fef1
+    { version: "2.0.0", run: m31 },
     // Add new migrations here as they are created
 ] as const;
 
