--- conflicted
+++ resolved
@@ -40,13 +40,8 @@
                     className={cn(
                         "px-2 py-3 text-md",
                         pathname.startsWith(item.href.replace("{orgId}", orgId))
-<<<<<<< HEAD
-                            ? "border-b-2 border-stone-600 text-stone-600"
-                            : "hover:text-gray-600 text-stone-400",
-=======
                             ? "border-b-2 border-primary text-primary font-medium"
                             : "hover:text-primary text-muted-foreground font-medium",
->>>>>>> 23b98960
                         "whitespace-nowrap",
                         disabled && "cursor-not-allowed",
                     )}
