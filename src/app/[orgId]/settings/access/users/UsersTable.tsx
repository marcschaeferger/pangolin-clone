--- conflicted
+++ resolved
@@ -52,67 +52,7 @@
 
     const columns: ColumnDef<UserRow>[] = [
         {
-<<<<<<< HEAD
-            id: "dots",
-            cell: ({ row }) => {
-                const userRow = row.original;
-                return (
-                    <>
-                        <div>
-                            {userRow.isOwner && (
-                                <MoreHorizontal className="h-4 w-4 opacity-0" />
-                            )}
-                            {!userRow.isOwner && (
-                                <>
-                                    <DropdownMenu>
-                                        <DropdownMenuTrigger asChild>
-                                            <Button
-                                                variant="ghost"
-                                                className="h-8 w-8 p-0"
-                                            >
-                                                <span className="sr-only">
-                                                    {t('openMenu')}
-                                                </span>
-                                                <MoreHorizontal className="h-4 w-4" />
-                                            </Button>
-                                        </DropdownMenuTrigger>
-                                        <DropdownMenuContent align="end">
-                                            <Link
-                                                href={`/${org?.org.orgId}/settings/access/users/${userRow.id}`}
-                                                className="block w-full"
-                                            >
-                                                <DropdownMenuItem>
-                                                    {t('accessUsersManage')}
-                                                </DropdownMenuItem>
-                                            </Link>
-                                            {`${userRow.username}-${userRow.idpId}` !==
-                                                `${user?.username}-${userRow.idpId}` && (
-                                                <DropdownMenuItem
-                                                    onClick={() => {
-                                                        setIsDeleteModalOpen(
-                                                            true
-                                                        );
-                                                        setSelectedUser(
-                                                            userRow
-                                                        );
-                                                    }}
-                                                >
-                                                    <span className="text-red-500">
-                                                        {t('accessUserRemove')}
-                                                    </span>
-                                                </DropdownMenuItem>
-                                            )}
-                                        </DropdownMenuContent>
-                                    </DropdownMenu>
-                                </>
-                            )}
-                        </div>
-                    </>
-                );
-            }
-        },
-        {
-            accessorKey: "name",
+            accessorKey: "displayUsername",
             header: ({ column }) => {
                 return (
                     <Button
@@ -121,35 +61,7 @@
                             column.toggleSorting(column.getIsSorted() === "asc")
                         }
                     >
-                        {t('name')}
-                        <ArrowUpDown className="ml-2 h-4 w-4" />
-                    </Button>
-                );
-            },
-            cell: ({ row }) => {
-                const userRow = row.original;
-                return (
-                    <span>{userRow.name || "-"}</span>
-                );
-            }
-        },
-        {
-=======
->>>>>>> 2e986def
-            accessorKey: "displayUsername",
-            header: ({ column }) => {
-                return (
-                    <Button
-                        variant="ghost"
-                        onClick={() =>
-                            column.toggleSorting(column.getIsSorted() === "asc")
-                        }
-                    >
-<<<<<<< HEAD
-                        {t('email')}
-=======
                         {t("username")}
->>>>>>> 2e986def
                         <ArrowUpDown className="ml-2 h-4 w-4" />
                     </Button>
                 );
