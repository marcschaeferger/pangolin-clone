"use client";

import {
    SettingsContainer,
    SettingsSection,
    SettingsSectionBody,
    SettingsSectionDescription,
    SettingsSectionForm,
    SettingsSectionHeader,
    SettingsSectionTitle
} from "@app/components/Settings";
import { StrategySelect } from "@app/components/StrategySelect";
import HeaderTitle from "@app/components/SettingsSectionTitle";
import { Button } from "@app/components/ui/button";
import { useParams, useRouter } from "next/navigation";
import { useState } from "react";
import {
    Form,
    FormControl,
    FormField,
    FormItem,
    FormLabel,
    FormMessage
} from "@app/components/ui/form";
import { Input } from "@app/components/ui/input";
import {
    Select,
    SelectContent,
    SelectItem,
    SelectTrigger,
    SelectValue
} from "@app/components/ui/select";
import { toast } from "@app/hooks/useToast";
import { zodResolver } from "@hookform/resolvers/zod";
import { InviteUserBody, InviteUserResponse } from "@server/routers/user";
import { AxiosResponse } from "axios";
import { useEffect } from "react";
import { useForm } from "react-hook-form";
import { z } from "zod";
import CopyTextBox from "@app/components/CopyTextBox";
import { useEnvContext } from "@app/hooks/useEnvContext";
import { ListRolesResponse } from "@server/routers/role";
import { formatAxiosError } from "@app/lib/api";
import { createApiClient } from "@app/lib/api";
import { Checkbox } from "@app/components/ui/checkbox";
import { ListIdpsResponse } from "@server/routers/idp";
import { useTranslations } from "next-intl";

type UserType = "internal" | "oidc";

interface UserTypeOption {
    id: UserType;
    title: string;
    description: string;
}

interface IdpOption {
    idpId: number;
    name: string;
    type: string;
}

export default function Page() {
    const { orgId } = useParams();
    const router = useRouter();
    const { env } = useEnvContext();
    const api = createApiClient({ env });
    const t = useTranslations();

    const [userType, setUserType] = useState<UserType | null>("internal");
    const [inviteLink, setInviteLink] = useState<string | null>(null);
    const [loading, setLoading] = useState(false);
    const [expiresInDays, setExpiresInDays] = useState(1);
    const [roles, setRoles] = useState<{ roleId: number; name: string }[]>([]);
    const [idps, setIdps] = useState<IdpOption[]>([]);
    const [sendEmail, setSendEmail] = useState(env.email.emailEnabled);
    const [selectedIdp, setSelectedIdp] = useState<IdpOption | null>(null);
    const [dataLoaded, setDataLoaded] = useState(false);

    const internalFormSchema = z.object({
        email: z.string().email({ message: t("emailInvalid") }),
        validForHours: z
            .string()
            .min(1, { message: t("inviteValidityDuration") }),
        roleId: z.string().min(1, { message: t("accessRoleSelectPlease") })
    });

    const externalFormSchema = z.object({
        username: z.string().min(1, { message: t("usernameRequired") }),
        email: z
            .string()
            .email({ message: t("emailInvalid") })
            .optional()
            .or(z.literal("")),
        name: z.string().optional(),
        roleId: z.string().min(1, { message: t("accessRoleSelectPlease") }),
        idpId: z.string().min(1, { message: t("idpSelectPlease") })
    });

    const formatIdpType = (type: string) => {
        switch (type.toLowerCase()) {
            case "oidc":
                return t("idpGenericOidc");
            default:
                return type;
        }
    };

    const validFor = [
        { hours: 24, name: t("day", { count: 1 }) },
        { hours: 48, name: t("day", { count: 2 }) },
        { hours: 72, name: t("day", { count: 3 }) },
        { hours: 96, name: t("day", { count: 4 }) },
        { hours: 120, name: t("day", { count: 5 }) },
        { hours: 144, name: t("day", { count: 6 }) },
        { hours: 168, name: t("day", { count: 7 }) }
    ];

    const internalForm = useForm<z.infer<typeof internalFormSchema>>({
        resolver: zodResolver(internalFormSchema),
        defaultValues: {
            email: "",
            validForHours: "72",
            roleId: ""
        }
    });

    const externalForm = useForm<z.infer<typeof externalFormSchema>>({
        resolver: zodResolver(externalFormSchema),
        defaultValues: {
            username: "",
            email: "",
            name: "",
            roleId: "",
            idpId: ""
        }
    });

    useEffect(() => {
        if (userType === "internal") {
            setSendEmail(env.email.emailEnabled);
            internalForm.reset();
            setInviteLink(null);
            setExpiresInDays(1);
        } else if (userType === "oidc") {
            externalForm.reset();
        }
    }, [userType, env.email.emailEnabled, internalForm, externalForm]);

    const userTypes: UserTypeOption[] = [
        {
            id: "internal",
            title: t("userTypeInternal"),
            description: t("userTypeInternalDescription")
        }
    ];

    useEffect(() => {
        if (!userType) {
            return;
        }

        async function fetchRoles() {
            const res = await api
                .get<AxiosResponse<ListRolesResponse>>(`/org/${orgId}/roles`)
                .catch((e) => {
                    console.error(e);
                    toast({
                        variant: "destructive",
                        title: t("accessRoleErrorFetch"),
                        description: formatAxiosError(
                            e,
                            t("accessRoleErrorFetchDescription")
                        )
                    });
                });

            if (res?.status === 200) {
                setRoles(res.data.data.roles);
                if (userType === "internal") {
                    setDataLoaded(true);
                }
            }
        }

        async function fetchIdps() {
            const res = await api
                .get<AxiosResponse<ListIdpsResponse>>("/idp")
                .catch((e) => {
                    console.error(e);
                    toast({
                        variant: "destructive",
                        title: t("idpErrorFetch"),
                        description: formatAxiosError(
                            e,
                            t("idpErrorFetchDescription")
                        )
                    });
                });

            if (res?.status === 200) {
                setIdps(res.data.data.idps);
                setDataLoaded(true);

                if (res.data.data.idps.length) {
                    userTypes.push({
                        id: "oidc",
                        title: t("userTypeExternal"),
                        description: t("userTypeExternalDescription")
                    });
                }
            }
        }

        setDataLoaded(false);
        fetchRoles();
        if (userType !== "internal") {
            fetchIdps();
        }
    }, [userType]);

    async function onSubmitInternal(
        values: z.infer<typeof internalFormSchema>
    ) {
        setLoading(true);

        const res = await api
            .post<AxiosResponse<InviteUserResponse>>(
                `/org/${orgId}/create-invite`,
                {
                    email: values.email,
                    roleId: parseInt(values.roleId),
                    validHours: parseInt(values.validForHours),
                    sendEmail: sendEmail
                } as InviteUserBody
            )
            .catch((e) => {
                if (e.response?.status === 409) {
                    toast({
                        variant: "destructive",
                        title: t("userErrorExists"),
                        description: t("userErrorExistsDescription")
                    });
                } else {
                    toast({
                        variant: "destructive",
                        title: t("inviteError"),
                        description: formatAxiosError(
                            e,
                            t("inviteErrorDescription")
                        )
                    });
                }
            });

        if (res && res.status === 200) {
            setInviteLink(res.data.data.inviteLink);
            toast({
                variant: "default",
                title: t("userInvited"),
                description: t("userInvitedDescription")
            });

            setExpiresInDays(parseInt(values.validForHours) / 24);
        }

        setLoading(false);
    }

    async function onSubmitExternal(
        values: z.infer<typeof externalFormSchema>
    ) {
        setLoading(true);

        const res = await api
            .put(`/org/${orgId}/user`, {
                username: values.username,
                email: values.email,
                name: values.name,
                type: "oidc",
                idpId: parseInt(values.idpId),
                roleId: parseInt(values.roleId)
            })
            .catch((e) => {
                toast({
                    variant: "destructive",
                    title: t("userErrorCreate"),
                    description: formatAxiosError(
                        e,
                        t("userErrorCreateDescription")
                    )
                });
            });

        if (res && res.status === 201) {
            toast({
                variant: "default",
                title: t("userCreated"),
                description: t("userCreatedDescription")
            });
            router.push(`/${orgId}/settings/access/users`);
        }

        setLoading(false);
    }

    return (
        <>
            <div className="flex justify-between">
                <HeaderTitle
                    title={t("accessUserCreate")}
                    description={t("accessUserCreateDescription")}
                />
                <Button
                    variant="outline"
                    onClick={() => {
                        router.push(`/${orgId}/settings/access/users`);
                    }}
                >
                    {t("userSeeAll")}
                </Button>
            </div>

            <div>
                <SettingsContainer>
                    {!inviteLink && userTypes.length > 1 ? (
                        <SettingsSection>
                            <SettingsSectionHeader>
                                <SettingsSectionTitle>
                                    {t("userTypeTitle")}
                                </SettingsSectionTitle>
                                <SettingsSectionDescription>
                                    {t("userTypeDescription")}
                                </SettingsSectionDescription>
                            </SettingsSectionHeader>
                            <SettingsSectionBody>
                                <StrategySelect
                                    options={userTypes}
                                    defaultValue={userType || undefined}
                                    onChange={(value) => {
                                        setUserType(value as UserType);
                                        if (value === "internal") {
                                            internalForm.reset();
                                        } else if (value === "oidc") {
                                            externalForm.reset();
                                            setSelectedIdp(null);
                                        }
                                    }}
                                    cols={2}
                                />
                            </SettingsSectionBody>
                        </SettingsSection>
                    ) : null}

                    {userType === "internal" && dataLoaded && (
                        <>
                            {!inviteLink ? (
                                <SettingsSection>
                                    <SettingsSectionHeader>
                                        <SettingsSectionTitle>
                                            {t("userSettings")}
                                        </SettingsSectionTitle>
                                        <SettingsSectionDescription>
                                            {t("userSettingsDescription")}
                                        </SettingsSectionDescription>
                                    </SettingsSectionHeader>
                                    <SettingsSectionBody>
                                        <SettingsSectionForm>
                                            <Form {...internalForm}>
                                                <form
                                                    onSubmit={internalForm.handleSubmit(
                                                        onSubmitInternal
                                                    )}
                                                    className="space-y-4"
                                                    id="create-user-form"
                                                >
                                                    <FormField
                                                        control={
                                                            internalForm.control
                                                        }
                                                        name="email"
                                                        render={({ field }) => (
                                                            <FormItem>
                                                                <FormLabel>
                                                                    {t("email")}
                                                                </FormLabel>
                                                                <FormControl>
                                                                    <Input
                                                                        {...field}
                                                                    />
                                                                </FormControl>
                                                                <FormMessage />
                                                            </FormItem>
                                                        )}
                                                    />

                                                    <FormField
                                                        control={
                                                            internalForm.control
                                                        }
                                                        name="validForHours"
                                                        render={({ field }) => (
                                                            <FormItem>
                                                                <FormLabel>
                                                                    {t(
                                                                        "inviteValid"
                                                                    )}
                                                                </FormLabel>
                                                                <Select
                                                                    onValueChange={
                                                                        field.onChange
                                                                    }
                                                                    defaultValue={
                                                                        field.value
                                                                    }
                                                                >
                                                                    <FormControl>
                                                                        <SelectTrigger className="w-full">
                                                                            <SelectValue
                                                                                placeholder={t(
                                                                                    "selectDuration"
                                                                                )}
                                                                            />
                                                                        </SelectTrigger>
                                                                    </FormControl>
                                                                    <SelectContent>
                                                                        {validFor.map(
                                                                            (
                                                                                option
                                                                            ) => (
                                                                                <SelectItem
                                                                                    key={
                                                                                        option.hours
                                                                                    }
                                                                                    value={option.hours.toString()}
                                                                                >
                                                                                    {
                                                                                        option.name
                                                                                    }
                                                                                </SelectItem>
                                                                            )
                                                                        )}
                                                                    </SelectContent>
                                                                </Select>
                                                                <FormMessage />
                                                            </FormItem>
                                                        )}
                                                    />

                                                    <FormField
                                                        control={
                                                            internalForm.control
                                                        }
                                                        name="roleId"
                                                        render={({ field }) => (
                                                            <FormItem>
                                                                <FormLabel>
                                                                    {t("role")}
                                                                </FormLabel>
                                                                <Select
                                                                    onValueChange={
                                                                        field.onChange
                                                                    }
                                                                >
                                                                    <FormControl>
                                                                        <SelectTrigger className="w-full">
                                                                            <SelectValue
                                                                                placeholder={t(
                                                                                    "accessRoleSelect"
                                                                                )}
                                                                            />
                                                                        </SelectTrigger>
                                                                    </FormControl>
                                                                    <SelectContent>
                                                                        {roles.map(
                                                                            (
                                                                                role
                                                                            ) => (
                                                                                <SelectItem
                                                                                    key={
                                                                                        role.roleId
                                                                                    }
                                                                                    value={role.roleId.toString()}
                                                                                >
                                                                                    {
                                                                                        role.name
                                                                                    }
                                                                                </SelectItem>
                                                                            )
                                                                        )}
                                                                    </SelectContent>
                                                                </Select>
                                                                <FormMessage />
                                                            </FormItem>
                                                        )}
                                                    />

                                                    {env.email.emailEnabled && (
                                                        <div className="flex items-center space-x-2">
                                                            <Checkbox
                                                                id="send-email"
                                                                checked={
                                                                    sendEmail
                                                                }
                                                                onCheckedChange={(
                                                                    e
                                                                ) =>
                                                                    setSendEmail(
                                                                        e as boolean
                                                                    )
                                                                }
                                                            />
                                                            <label
                                                                htmlFor="send-email"
                                                                className="text-sm font-medium leading-none peer-disabled:cursor-not-allowed peer-disabled:opacity-70"
                                                            >
                                                                {t(
                                                                    "inviteEmailSent"
                                                                )}
                                                            </label>
                                                        </div>
                                                    )}
                                                </form>
                                            </Form>
                                        </SettingsSectionForm>
                                    </SettingsSectionBody>
                                </SettingsSection>
                            ) : (
                                <SettingsSection>
                                    <SettingsSectionHeader>
                                        <SettingsSectionTitle>
                                            {t("userInvited")}
                                        </SettingsSectionTitle>
                                        <SettingsSectionDescription>
                                            {sendEmail
                                                ? t(
                                                      "inviteEmailSentDescription"
                                                  )
                                                : t("inviteSentDescription")}
                                        </SettingsSectionDescription>
                                    </SettingsSectionHeader>
                                    <SettingsSectionBody>
                                        <div className="space-y-4">
                                            <p>
                                                {t("inviteExpiresIn", {
                                                    days: expiresInDays
                                                })}
                                            </p>
                                            <CopyTextBox
                                                text={inviteLink}
                                                wrapText={false}
                                            />
                                        </div>
                                    </SettingsSectionBody>
                                </SettingsSection>
                            )}
                        </>
                    )}

                    {userType !== "internal" && dataLoaded && (
                        <>
                            <SettingsSection>
                                <SettingsSectionHeader>
                                    <SettingsSectionTitle>
                                        {t("idpTitle")}
                                    </SettingsSectionTitle>
                                    <SettingsSectionDescription>
                                        {t("idpSelect")}
                                    </SettingsSectionDescription>
                                </SettingsSectionHeader>
                                <SettingsSectionBody>
                                    {idps.length === 0 ? (
                                        <p className="text-muted-foreground">
                                            {t("idpNotConfigured")}
                                        </p>
                                    ) : (
                                        <Form {...externalForm}>
                                            <FormField
                                                control={externalForm.control}
                                                name="idpId"
                                                render={({ field }) => (
                                                    <FormItem>
                                                        <StrategySelect
                                                            options={idps.map(
                                                                (idp) => ({
                                                                    id: idp.idpId.toString(),
                                                                    title: idp.name,
                                                                    description:
                                                                        formatIdpType(
                                                                            idp.type
                                                                        )
                                                                })
                                                            )}
                                                            defaultValue={
                                                                field.value
                                                            }
                                                            onChange={(
                                                                value
                                                            ) => {
                                                                field.onChange(
                                                                    value
                                                                );
                                                                const idp =
                                                                    idps.find(
                                                                        (idp) =>
                                                                            idp.idpId.toString() ===
                                                                            value
                                                                    );
                                                                setSelectedIdp(
                                                                    idp || null
                                                                );
                                                            }}
                                                            cols={3}
                                                        />
                                                        <FormMessage />
                                                    </FormItem>
                                                )}
                                            />
                                        </Form>
                                    )}
                                </SettingsSectionBody>
                            </SettingsSection>

                            {idps.length > 0 && (
                                <SettingsSection>
                                    <SettingsSectionHeader>
                                        <SettingsSectionTitle>
                                            {t("userSettings")}
                                        </SettingsSectionTitle>
                                        <SettingsSectionDescription>
                                            {t("userSettingsDescription")}
                                        </SettingsSectionDescription>
                                    </SettingsSectionHeader>
                                    <SettingsSectionBody>
                                        <SettingsSectionForm>
                                            <Form {...externalForm}>
                                                <form
                                                    onSubmit={externalForm.handleSubmit(
                                                        onSubmitExternal
                                                    )}
                                                    className="space-y-4"
                                                    id="create-user-form"
                                                >
                                                    <FormField
                                                        control={
                                                            externalForm.control
                                                        }
                                                        name="username"
                                                        render={({ field }) => (
                                                            <FormItem>
                                                                <FormLabel>
                                                                    {t(
                                                                        "username"
                                                                    )}
                                                                </FormLabel>
                                                                <FormControl>
                                                                    <Input
                                                                        {...field}
                                                                    />
                                                                </FormControl>
                                                                <p className="text-sm text-muted-foreground mt-1">
                                                                    {t(
                                                                        "usernameUniq"
                                                                    )}
                                                                </p>
                                                                <FormMessage />
                                                            </FormItem>
                                                        )}
                                                    />

                                                    <FormField
                                                        control={
                                                            externalForm.control
                                                        }
                                                        name="name"
                                                        render={({ field }) => (
                                                            <FormItem>
                                                                <FormLabel>
<<<<<<< HEAD
                                                                    {t('nameOptional')}
=======
                                                                    {t(
                                                                        "emailOptional"
                                                                    )}
>>>>>>> 2e986def
                                                                </FormLabel>
                                                                <FormControl>
                                                                    <Input
                                                                        {...field}
                                                                    />
                                                                </FormControl>
                                                                <FormMessage />
                                                            </FormItem>
                                                        )}
                                                    />

                                                    <FormField
                                                        control={
                                                            externalForm.control
                                                        }
                                                        name="email"
                                                        render={({ field }) => (
                                                            <FormItem>
                                                                <FormLabel>
<<<<<<< HEAD
                                                                    {t('emailOptional')}
=======
                                                                    {t(
                                                                        "nameOptional"
                                                                    )}
>>>>>>> 2e986def
                                                                </FormLabel>
                                                                <FormControl>
                                                                    <Input
                                                                        {...field}
                                                                    />
                                                                </FormControl>
                                                                <FormMessage />
                                                            </FormItem>
                                                        )}
                                                    />

                                                    <FormField
                                                        control={
                                                            externalForm.control
                                                        }
                                                        name="roleId"
                                                        render={({ field }) => (
                                                            <FormItem>
                                                                <FormLabel>
                                                                    {t("role")}
                                                                </FormLabel>
                                                                <Select
                                                                    onValueChange={
                                                                        field.onChange
                                                                    }
                                                                >
                                                                    <FormControl>
                                                                        <SelectTrigger className="w-full">
                                                                            <SelectValue
                                                                                placeholder={t(
                                                                                    "accessRoleSelect"
                                                                                )}
                                                                            />
                                                                        </SelectTrigger>
                                                                    </FormControl>
                                                                    <SelectContent>
                                                                        {roles.map(
                                                                            (
                                                                                role
                                                                            ) => (
                                                                                <SelectItem
                                                                                    key={
                                                                                        role.roleId
                                                                                    }
                                                                                    value={role.roleId.toString()}
                                                                                >
                                                                                    {
                                                                                        role.name
                                                                                    }
                                                                                </SelectItem>
                                                                            )
                                                                        )}
                                                                    </SelectContent>
                                                                </Select>
                                                                <FormMessage />
                                                            </FormItem>
                                                        )}
                                                    />
                                                </form>
                                            </Form>
                                        </SettingsSectionForm>
                                    </SettingsSectionBody>
                                </SettingsSection>
                            )}
                        </>
                    )}
                </SettingsContainer>

                <div className="flex justify-end space-x-2 mt-8">
                    <Button
                        type="button"
                        variant="outline"
                        onClick={() => {
                            router.push(`/${orgId}/settings/access/users`);
                        }}
                    >
                        {t("cancel")}
                    </Button>
                    {userType && dataLoaded && (
                        <Button
                            type={inviteLink ? "button" : "submit"}
                            form={inviteLink ? undefined : "create-user-form"}
                            loading={loading}
                            disabled={loading}
                            onClick={
                                inviteLink
                                    ? () =>
                                          router.push(
                                              `/${orgId}/settings/access/users`
                                          )
                                    : undefined
                            }
                        >
                            {inviteLink ? t("done") : t("accessUserCreate")}
                        </Button>
                    )}
                </div>
            </div>
        </>
    );
}<|MERGE_RESOLUTION|>--- conflicted
+++ resolved
@@ -676,13 +676,9 @@
                                                         render={({ field }) => (
                                                             <FormItem>
                                                                 <FormLabel>
-<<<<<<< HEAD
-                                                                    {t('nameOptional')}
-=======
                                                                     {t(
                                                                         "emailOptional"
                                                                     )}
->>>>>>> 2e986def
                                                                 </FormLabel>
                                                                 <FormControl>
                                                                     <Input
@@ -702,13 +698,8 @@
                                                         render={({ field }) => (
                                                             <FormItem>
                                                                 <FormLabel>
-<<<<<<< HEAD
-                                                                    {t('emailOptional')}
-=======
-                                                                    {t(
                                                                         "nameOptional"
                                                                     )}
->>>>>>> 2e986def
                                                                 </FormLabel>
                                                                 <FormControl>
                                                                     <Input
