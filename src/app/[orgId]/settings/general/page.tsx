--- conflicted
+++ resolved
@@ -402,16 +402,9 @@
                                                             placeholder={t(
                                                                 "selectLogRetention"
                                                             )}
-<<<<<<< HEAD
-                                                            <ChevronDown className="h-4 w-4" />
-                                                        </Button>
-                                                    </DropdownMenuTrigger>
-                                                    <DropdownMenuContent>
-=======
                                                         />
                                                     </SelectTrigger>
                                                     <SelectContent>
->>>>>>> 6270fb32
                                                         {LOG_RETENTION_OPTIONS.filter(
                                                             (option) => {
                                                                 if (
@@ -674,43 +667,11 @@
                                             const isDisabled =
                                                 isSecurityFeatureDisabled();
 
-<<<<<<< HEAD
                                             return (
                                                 <FormItem className="col-span-2">
                                                     <FormLabel>
                                                         {t("maxSessionLength")}
                                                     </FormLabel>
-=======
-            {/* Security Settings Section */}
-            <SettingsSection>
-                <SettingsSectionHeader>
-                    <SettingsSectionTitle>
-                        {t("securitySettings")}
-                    </SettingsSectionTitle>
-                    <SettingsSectionDescription>
-                        {t("securitySettingsDescription")}
-                    </SettingsSectionDescription>
-                </SettingsSectionHeader>
-                <SettingsSectionBody>
-                    <SettingsSectionForm>
-                        <SecurityFeaturesAlert />
-                        <Form {...form}>
-                            <form
-                                onSubmit={form.handleSubmit(onSubmit)}
-                                className="space-y-4"
-                                id="security-settings-form"
-                            >
-                                <FormField
-                                    control={form.control}
-                                    name="requireTwoFactor"
-                                    render={({ field }) => {
-                                        const isDisabled =
-                                            isSecurityFeatureDisabled();
-
-                                        return (
-                                            <FormItem className="col-span-2">
-                                                <div className="flex items-center gap-2">
->>>>>>> 6270fb32
                                                     <FormControl>
                                                         <Select
                                                             value={
