--- conflicted
+++ resolved
@@ -102,25 +102,6 @@
 } from "@app/components/ui/command";
 import { parseHostTarget } from "@app/lib/parseHostTarget";
 import { HeadersInput } from "@app/components/HeadersInput";
-<<<<<<< HEAD
-
-const addTargetSchema = z.object({
-    ip: z.string().refine(isTargetValid),
-    method: z.string().nullable(),
-    port: z.coerce.number<number>().int().positive(),
-    siteId: z.int().positive(),
-    path: z.string().optional().nullable(),
-    pathMatchType: z.enum(["exact", "prefix", "regex"]).optional().nullable()
-}).refine(
-    (data) => {
-        // If path is provided, pathMatchType must be provided
-        if (data.path && !data.pathMatchType) {
-            return false;
-        }
-        // If pathMatchType is provided, path must be provided
-        if (data.pathMatchType && !data.path) {
-            return false;
-=======
 import {
     PathMatchDisplay,
     PathMatchModal,
@@ -179,7 +160,6 @@
         },
         {
             message: "Invalid path configuration"
->>>>>>> b627e391
         }
     )
     .refine(
@@ -197,16 +177,7 @@
         {
             message: "Invalid rewrite path configuration"
         }
-<<<<<<< HEAD
-        return true;
-    },
-    {
-        error: "Invalid path configuration"
-    }
-);
-=======
     );
->>>>>>> b627e391
 
 const targetsSettingsSchema = z.object({
     stickySession: z.boolean()
