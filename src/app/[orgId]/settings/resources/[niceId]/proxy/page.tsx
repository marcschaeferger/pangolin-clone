--- conflicted
+++ resolved
@@ -132,11 +132,7 @@
             .enum(["exact", "prefix", "regex", "stripPrefix"])
             .optional()
             .nullable(),
-<<<<<<< HEAD
-        priority: z.int().min(1).max(1000)
-=======
-        priority: z.number().int().min(1).max(1000).optional()
->>>>>>> e8a57e43
+        priority: z.int().min(1).max(1000).optional()
     })
     .refine(
         (data) => {
