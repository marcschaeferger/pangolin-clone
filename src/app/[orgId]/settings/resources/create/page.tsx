"use client";

import {
    SettingsContainer,
    SettingsSection,
    SettingsSectionBody,
    SettingsSectionDescription,
    SettingsSectionForm,
    SettingsSectionHeader,
    SettingsSectionTitle
} from "@app/components/Settings";
import {
    Form,
    FormControl,
    FormDescription,
    FormField,
    FormItem,
    FormLabel,
    FormMessage
} from "@app/components/ui/form";
import HeaderTitle from "@app/components/SettingsSectionTitle";
import { z } from "zod";
import { useEffect, useState } from "react";
import { Controller, useForm } from "react-hook-form";
import { zodResolver } from "@hookform/resolvers/zod";
import { Input } from "@app/components/ui/input";
import { Button } from "@app/components/ui/button";
import { useParams, useRouter } from "next/navigation";
import { ListSitesResponse } from "@server/routers/site";
import { formatAxiosError } from "@app/lib/api";
import { createApiClient } from "@app/lib/api";
import { useEnvContext } from "@app/hooks/useEnvContext";
import { toast } from "@app/hooks/useToast";
import { AxiosResponse } from "axios";
import { Resource } from "@server/db";
import { StrategySelect } from "@app/components/StrategySelect";
import {
    Select,
    SelectContent,
    SelectItem,
    SelectTrigger,
    SelectValue
} from "@app/components/ui/select";
import { ListDomainsResponse } from "@server/routers/domain";
import {
    Command,
    CommandEmpty,
    CommandGroup,
    CommandInput,
    CommandItem,
    CommandList
} from "@app/components/ui/command";
import {
    Popover,
    PopoverContent,
    PopoverTrigger
} from "@app/components/ui/popover";
import { CaretSortIcon, CheckIcon } from "@radix-ui/react-icons";
import { cn } from "@app/lib/cn";
import {
    ArrowRight,
    CircleCheck,
    CircleX,
    Info,
    MoveRight,
    Plus,
    Settings,
    SquareArrowOutUpRight
} from "lucide-react";
import CopyTextBox from "@app/components/CopyTextBox";
import Link from "next/link";
import { useTranslations } from "next-intl";
import DomainPicker from "@app/components/DomainPicker";
import { build } from "@server/build";
import { ContainersSelector } from "@app/components/ContainersSelector";
import {
    ColumnDef,
    getFilteredRowModel,
    getSortedRowModel,
    getPaginationRowModel,
    getCoreRowModel,
    useReactTable,
    flexRender,
    Row
} from "@tanstack/react-table";
import {
    Table,
    TableBody,
    TableCell,
    TableHead,
    TableHeader,
    TableRow
} from "@app/components/ui/table";
import { Switch } from "@app/components/ui/switch";
import { ArrayElement } from "@server/types/ArrayElement";
import { isTargetValid } from "@server/lib/validators";
import { ListTargetsResponse } from "@server/routers/target";
import { DockerManager, DockerState } from "@app/lib/docker";
import { parseHostTarget } from "@app/lib/parseHostTarget";
import { toASCII, toUnicode } from "punycode";
import { DomainRow } from "../../../../../components/DomainsTable";
import { finalizeSubdomainSanitize } from "@app/lib/subdomain-utils";
import {
    Tooltip,
    TooltipContent,
    TooltipProvider,
    TooltipTrigger
} from "@app/components/ui/tooltip";
import {
    PathMatchDisplay,
    PathMatchModal,
    PathRewriteDisplay,
    PathRewriteModal
} from "@app/components/PathMatchRenameModal";
import { Badge } from "@app/components/ui/badge";
import HealthCheckDialog from "@app/components/HealthCheckDialog";
import { SwitchInput } from "@app/components/SwitchInput";

const baseResourceFormSchema = z.object({
    name: z.string().min(1).max(255),
    http: z.boolean()
});

const httpResourceFormSchema = z.object({
    domainId: z.string().nonempty(),
    subdomain: z.string().optional()
});

const tcpUdpResourceFormSchema = z.object({
    protocol: z.string(),
    proxyPort: z.int().min(1).max(65535)
    // enableProxy: z.boolean().default(false)
});

<<<<<<< HEAD
const targetsSettingsSchema = z.object({
    stickySession: z.boolean()
});


const addTargetSchema = z.object({
    ip: z.string().refine(isTargetValid),
    method: z.string().nullable(),
    port: z.coerce.number<number>().int().positive(),
    siteId: z.int().positive(),
    path: z.string().optional().nullable(),
    pathMatchType: z.enum(["exact", "prefix", "regex"]).optional().nullable(),
    rewritePath: z.string().optional().nullable(),
    rewritePathType: z.enum(["exact", "prefix", "regex", "stripPrefix"]).optional().nullable(),
    priority: z.int().min(1).max(1000)
}).refine(
    (data) => {
        // If path is provided, pathMatchType must be provided
        if (data.path && !data.pathMatchType) {
            return false;
        }
        // If pathMatchType is provided, path must be provided
        if (data.pathMatchType && !data.path) {
            return false;
        }
        // Validate path based on pathMatchType
        if (data.path && data.pathMatchType) {
            switch (data.pathMatchType) {
                case "exact":
                case "prefix":
                    // Path should start with /
                    return data.path.startsWith("/");
                case "regex":
                    // Validate regex
                    try {
                        new RegExp(data.path);
                        return true;
                    } catch {
                        return false;
                    }
=======
const addTargetSchema = z
    .object({
        ip: z.string().refine(isTargetValid),
        method: z.string().nullable(),
        port: z.coerce.number().int().positive(),
        siteId: z.number().int().positive(),
        path: z.string().optional().nullable(),
        pathMatchType: z
            .enum(["exact", "prefix", "regex"])
            .optional()
            .nullable(),
        rewritePath: z.string().optional().nullable(),
        rewritePathType: z
            .enum(["exact", "prefix", "regex", "stripPrefix"])
            .optional()
            .nullable(),
        priority: z.number().int().min(1).max(1000).optional()
    })
    .refine(
        (data) => {
            // If path is provided, pathMatchType must be provided
            if (data.path && !data.pathMatchType) {
                return false;
            }
            // If pathMatchType is provided, path must be provided
            if (data.pathMatchType && !data.path) {
                return false;
>>>>>>> e8a57e43
            }
            // Validate path based on pathMatchType
            if (data.path && data.pathMatchType) {
                switch (data.pathMatchType) {
                    case "exact":
                    case "prefix":
                        // Path should start with /
                        return data.path.startsWith("/");
                    case "regex":
                        // Validate regex
                        try {
                            new RegExp(data.path);
                            return true;
                        } catch {
                            return false;
                        }
                }
            }
            return true;
        },
        {
            message: "Invalid path configuration"
        }
<<<<<<< HEAD
        return true;
    },
    {
        error: "Invalid path configuration"
    }
)
=======
    )
>>>>>>> e8a57e43
    .refine(
        (data) => {
            // If rewritePath is provided, rewritePathType must be provided
            if (data.rewritePath && !data.rewritePathType) {
                return false;
            }
            // If rewritePathType is provided, rewritePath must be provided
            if (data.rewritePathType && !data.rewritePath) {
                return false;
            }
            return true;
        },
        {
            error: "Invalid rewrite path configuration"
        }
    );

type BaseResourceFormValues = z.infer<typeof baseResourceFormSchema>;
type HttpResourceFormValues = z.infer<typeof httpResourceFormSchema>;
type TcpUdpResourceFormValues = z.infer<typeof tcpUdpResourceFormSchema>;

type ResourceType = "http" | "raw";

interface ResourceTypeOption {
    id: ResourceType;
    title: string;
    description: string;
    disabled?: boolean;
}

type LocalTarget = Omit<
    ArrayElement<ListTargetsResponse["targets"]> & {
        new?: boolean;
        updated?: boolean;
        siteType: string | null;
    },
    "protocol"
>;

export default function Page() {
    const { env } = useEnvContext();
    const api = createApiClient({ env });
    const { orgId } = useParams();
    const router = useRouter();
    const t = useTranslations();

    const [loadingPage, setLoadingPage] = useState(true);
    const [sites, setSites] = useState<ListSitesResponse["sites"]>([]);
    const [baseDomains, setBaseDomains] = useState<
        { domainId: string; baseDomain: string }[]
    >([]);
    const [createLoading, setCreateLoading] = useState(false);
    const [showSnippets, setShowSnippets] = useState(false);
    const [niceId, setNiceId] = useState<string>("");

    // Target management state
    const [targets, setTargets] = useState<LocalTarget[]>([]);
    const [targetsToRemove, setTargetsToRemove] = useState<number[]>([]);
    const [dockerStates, setDockerStates] = useState<Map<number, DockerState>>(
        new Map()
    );

    const [selectedTargetForHealthCheck, setSelectedTargetForHealthCheck] =
        useState<LocalTarget | null>(null);
    const [healthCheckDialogOpen, setHealthCheckDialogOpen] = useState(false);

    const [isAdvancedMode, setIsAdvancedMode] = useState(() => {
        if (typeof window !== "undefined") {
            const saved = localStorage.getItem("create-advanced-mode");
            return saved === "true";
        }
        return false;
    });

    // Save advanced mode preference to localStorage
    useEffect(() => {
        if (typeof window !== "undefined") {
            localStorage.setItem(
                "create-advanced-mode",
                isAdvancedMode.toString()
            );
        }
    }, [isAdvancedMode]);

    function addNewTarget() {
        const isHttp = baseForm.watch("http");

        const newTarget: LocalTarget = {
            targetId: -Date.now(), // Use negative timestamp as temporary ID
            ip: "",
            method: isHttp ? "http" : null,
            port: 0,
            siteId: sites.length > 0 ? sites[0].siteId : 0,
            path: isHttp ? null : null,
            pathMatchType: isHttp ? null : null,
            rewritePath: isHttp ? null : null,
            rewritePathType: isHttp ? null : null,
            priority: isHttp ? 100 : 100,
            enabled: true,
            resourceId: 0,
            hcEnabled: false,
            hcPath: null,
            hcMethod: null,
            hcInterval: null,
            hcTimeout: null,
            hcHeaders: null,
            hcScheme: null,
            hcHostname: null,
            hcPort: null,
            hcFollowRedirects: null,
            hcHealth: "unknown",
            hcStatus: null,
            hcMode: null,
            hcUnhealthyInterval: null,
            siteType: sites.length > 0 ? sites[0].type : null,
            new: true,
            updated: false
        };

        setTargets((prev) => [...prev, newTarget]);
    }

    const resourceTypes: ReadonlyArray<ResourceTypeOption> = [
        {
            id: "http",
            title: t("resourceHTTP"),
            description: t("resourceHTTPDescription")
        },
        ...(!env.flags.allowRawResources
            ? []
            : [
                  {
                      id: "raw" as ResourceType,
                      title: t("resourceRaw"),
                      description: t("resourceRawDescription")
                  }
              ])
    ];

    const baseForm = useForm({
        resolver: zodResolver(baseResourceFormSchema),
        defaultValues: {
            name: "",
            http: true
        }
    });

    const httpForm = useForm({
        resolver: zodResolver(httpResourceFormSchema),
        defaultValues: {}
    });

    const tcpUdpForm = useForm({
        resolver: zodResolver(tcpUdpResourceFormSchema),
        defaultValues: {
            protocol: "tcp",
            proxyPort: undefined
            // enableProxy: false
        }
    });

    const addTargetForm = useForm({
        resolver: zodResolver(addTargetSchema),
        defaultValues: {
            ip: "",
            method: baseForm.watch("http") ? "http" : null,
            port: "" as any as number,
            path: null,
            pathMatchType: null,
            rewritePath: null,
            rewritePathType: null,
            priority: baseForm.watch("http") ? 100 : undefined
        } as z.infer<typeof addTargetSchema>
    });

    // Helper function to check if all targets have required fields using schema validation
    const areAllTargetsValid = () => {
        if (targets.length === 0) return true; // No targets is valid

        return targets.every((target) => {
            try {
                const isHttp = baseForm.watch("http");
                const targetData: any = {
                    ip: target.ip,
                    method: target.method,
                    port: target.port,
                    siteId: target.siteId,
                    path: target.path,
                    pathMatchType: target.pathMatchType,
                    rewritePath: target.rewritePath,
                    rewritePathType: target.rewritePathType
                };

                // Only include priority for HTTP resources
                if (isHttp) {
                    targetData.priority = target.priority;
                }

                addTargetSchema.parse(targetData);
                return true;
            } catch {
                return false;
            }
        });
    };

    const initializeDockerForSite = async (siteId: number) => {
        if (dockerStates.has(siteId)) {
            return; // Already initialized
        }

        const dockerManager = new DockerManager(api, siteId);
        const dockerState = await dockerManager.initializeDocker();

        setDockerStates((prev) => new Map(prev.set(siteId, dockerState)));
    };

    const refreshContainersForSite = async (siteId: number) => {
        const dockerManager = new DockerManager(api, siteId);
        const containers = await dockerManager.fetchContainers();

        setDockerStates((prev) => {
            const newMap = new Map(prev);
            const existingState = newMap.get(siteId);
            if (existingState) {
                newMap.set(siteId, { ...existingState, containers });
            }
            return newMap;
        });
    };

    const getDockerStateForSite = (siteId: number): DockerState => {
        return (
            dockerStates.get(siteId) || {
                isEnabled: false,
                isAvailable: false,
                containers: []
            }
        );
    };

    async function addTarget(data: z.infer<typeof addTargetSchema>) {
        // Check if target with same IP, port and method already exists
        const isDuplicate = targets.some(
            (target) =>
                target.ip === data.ip &&
                target.port === data.port &&
                target.method === data.method &&
                target.siteId === data.siteId
        );

        if (isDuplicate) {
            toast({
                variant: "destructive",
                title: t("targetErrorDuplicate"),
                description: t("targetErrorDuplicateDescription")
            });
            return;
        }

        const site = sites.find((site) => site.siteId === data.siteId);

        const isHttp = baseForm.watch("http");

        const newTarget: LocalTarget = {
            ...data,
            path: isHttp ? (data.path || null) : null,
            pathMatchType: isHttp ? (data.pathMatchType || null) : null,
            rewritePath: isHttp ? (data.rewritePath || null) : null,
            rewritePathType: isHttp ? (data.rewritePathType || null) : null,
            siteType: site?.type || null,
            enabled: true,
            targetId: new Date().getTime(),
            new: true,
            resourceId: 0, // Will be set when resource is created
            priority: isHttp ? (data.priority || 100) : 100, // Default priority
            hcEnabled: false,
            hcPath: null,
            hcMethod: null,
            hcInterval: null,
            hcTimeout: null,
            hcHeaders: null,
            hcScheme: null,
            hcHostname: null,
            hcPort: null,
            hcFollowRedirects: null,
            hcHealth: "unknown",
            hcStatus: null,
            hcMode: null,
            hcUnhealthyInterval: null
        };

        setTargets([...targets, newTarget]);
        addTargetForm.reset({
            ip: "",
            method: baseForm.watch("http") ? "http" : null,
            port: "" as any as number,
            path: null,
            pathMatchType: null,
            rewritePath: null,
            rewritePathType: null,
            priority: isHttp ? 100 : undefined
        });
    }

    const removeTarget = (targetId: number) => {
        setTargets([
            ...targets.filter((target) => target.targetId !== targetId)
        ]);

        if (!targets.find((target) => target.targetId === targetId)?.new) {
            setTargetsToRemove([...targetsToRemove, targetId]);
        }
    };

    async function updateTarget(targetId: number, data: Partial<LocalTarget>) {
        const site = sites.find((site) => site.siteId === data.siteId);
        setTargets(
            targets.map((target) =>
                target.targetId === targetId
                    ? {
                          ...target,
                          ...data,
                          updated: true,
                          siteType: site ? site.type : target.siteType
                      }
                    : target
            )
        );
    }

    async function onSubmit() {
        setCreateLoading(true);

        const baseData = baseForm.getValues();
        const isHttp = baseData.http;

        try {
            const payload = {
                name: baseData.name,
                http: baseData.http,
            };

            let sanitizedSubdomain: string | undefined;

            if (isHttp) {
                const httpData = httpForm.getValues();

                sanitizedSubdomain = httpData.subdomain
                    ? finalizeSubdomainSanitize(httpData.subdomain)
                    : undefined;

                Object.assign(payload, {
                    subdomain: sanitizedSubdomain
                        ? toASCII(sanitizedSubdomain)
                        : undefined,
                    domainId: httpData.domainId,
                    protocol: "tcp"
                });
            } else {
                const tcpUdpData = tcpUdpForm.getValues();
                Object.assign(payload, {
                    protocol: tcpUdpData.protocol,
                    proxyPort: tcpUdpData.proxyPort
                    // enableProxy: tcpUdpData.enableProxy
                });
            }

            const res = await api
                .put<
                    AxiosResponse<Resource>
                >(`/org/${orgId}/resource/`, payload)
                .catch((e) => {
                    toast({
                        variant: "destructive",
                        title: t("resourceErrorCreate"),
                        description: formatAxiosError(
                            e,
                            t("resourceErrorCreateDescription")
                        )
                    });
                });

            if (res && res.status === 201) {
                const id = res.data.data.resourceId;
                const niceId = res.data.data.niceId;
                setNiceId(niceId);

                // Create targets if any exist
                if (targets.length > 0) {
                    try {
                        for (const target of targets) {
                            const data: any = {
                                ip: target.ip,
                                port: target.port,
                                method: target.method,
                                enabled: target.enabled,
                                siteId: target.siteId,
                                hcEnabled: target.hcEnabled,
                                hcPath: target.hcPath || null,
                                hcMethod: target.hcMethod || null,
                                hcInterval: target.hcInterval || null,
                                hcTimeout: target.hcTimeout || null,
                                hcHeaders: target.hcHeaders || null,
                                hcScheme: target.hcScheme || null,
                                hcHostname: target.hcHostname || null,
                                hcPort: target.hcPort || null,
                                hcFollowRedirects:
                                    target.hcFollowRedirects || null,
                                hcStatus: target.hcStatus || null
                            };

                            // Only include path-related fields for HTTP resources
                            if (isHttp) {
                                data.path = target.path;
                                data.pathMatchType = target.pathMatchType;
                                data.rewritePath = target.rewritePath;
                                data.rewritePathType = target.rewritePathType;
                                data.priority = target.priority;
                            }

                            await api.put(`/resource/${id}/target`, data);
                        }
                    } catch (targetError) {
                        console.error("Error creating targets:", targetError);
                        toast({
                            variant: "destructive",
                            title: t("targetErrorCreate"),
                            description: formatAxiosError(
                                targetError,
                                t("targetErrorCreateDescription")
                            )
                        });
                    }
                }

                if (isHttp) {
                    router.push(`/${orgId}/settings/resources/${niceId}`);
                } else {
                    const tcpUdpData = tcpUdpForm.getValues();
                    // Only show config snippets if enableProxy is explicitly true
                    // if (tcpUdpData.enableProxy === true) {
                    setShowSnippets(true);
                    router.refresh();
                    // } else {
                    //     // If enableProxy is false or undefined, go directly to resource page
                    //     router.push(`/${orgId}/settings/resources/${id}`);
                    // }
                }
            }
        } catch (e) {
            console.error(t("resourceErrorCreateMessage"), e);
            toast({
                variant: "destructive",
                title: t("resourceErrorCreate"),
                description: t("resourceErrorCreateMessageDescription")
            });
        }

        setCreateLoading(false);
    }

    useEffect(() => {
        const load = async () => {
            setLoadingPage(true);

            const fetchSites = async () => {
                const res = await api
                    .get<
                        AxiosResponse<ListSitesResponse>
                    >(`/org/${orgId}/sites/`)
                    .catch((e) => {
                        toast({
                            variant: "destructive",
                            title: t("sitesErrorFetch"),
                            description: formatAxiosError(
                                e,
                                t("sitesErrorFetchDescription")
                            )
                        });
                    });

                if (res?.status === 200) {
                    setSites(res.data.data.sites);

                    // Initialize Docker for newt sites
                    for (const site of res.data.data.sites) {
                        if (site.type === "newt") {
                            initializeDockerForSite(site.siteId);
                        }
                    }

                    // If there's only one site, set it as the default in the form
                    if (res.data.data.sites.length) {
                        addTargetForm.setValue(
                            "siteId",
                            res.data.data.sites[0].siteId
                        );
                    }
                }
            };

            const fetchDomains = async () => {
                const res = await api
                    .get<
                        AxiosResponse<ListDomainsResponse>
                    >(`/org/${orgId}/domains/`)
                    .catch((e) => {
                        toast({
                            variant: "destructive",
                            title: t("domainsErrorFetch"),
                            description: formatAxiosError(
                                e,
                                t("domainsErrorFetchDescription")
                            )
                        });
                    });

                if (res?.status === 200) {
                    const rawDomains = res.data.data.domains as DomainRow[];
                    const domains = rawDomains.map((domain) => ({
                        ...domain,
                        baseDomain: toUnicode(domain.baseDomain)
                    }));
                    setBaseDomains(domains);
                    // if (domains.length) {
                    //     httpForm.setValue("domainId", domains[0].domainId);
                    // }
                }
            };

            await fetchSites();
            await fetchDomains();

            setLoadingPage(false);
        };

        load();
    }, []);

    function TargetHealthCheck(targetId: number, config: any) {
        setTargets(
            targets.map((target) =>
                target.targetId === targetId
                    ? {
                          ...target,
                          ...config,
                          updated: true
                      }
                    : target
            )
        );
    }

    const openHealthCheckDialog = (target: LocalTarget) => {
        console.log(target);
        setSelectedTargetForHealthCheck(target);
        setHealthCheckDialogOpen(true);
    };

    const getColumns = (): ColumnDef<LocalTarget>[] => {
        const baseColumns: ColumnDef<LocalTarget>[] = [];
        const isHttp = baseForm.watch("http");

        const priorityColumn: ColumnDef<LocalTarget> = {
            id: "priority",
            header: () => (
                <div className="flex items-center gap-2">
                    {t("priority")}
                    <TooltipProvider>
                        <Tooltip>
                            <TooltipTrigger>
                                <Info className="h-4 w-4 text-muted-foreground" />
                            </TooltipTrigger>
                            <TooltipContent className="max-w-xs">
                                <p>{t("priorityDescription")}</p>
                            </TooltipContent>
                        </Tooltip>
                    </TooltipProvider>
                </div>
            ),
            cell: ({ row }) => {
                return (
                    <div className="flex items-center justify-center w-full">
                        <Input
                            type="number"
                            min="1"
                            max="1000"
                            defaultValue={row.original.priority || 100}
                            className="w-full max-w-20"
                            onBlur={(e) => {
                                const value = parseInt(e.target.value, 10);
                                if (value >= 1 && value <= 1000) {
                                    updateTarget(row.original.targetId, {
                                        ...row.original,
                                        priority: value
                                    });
                                }
                            }}
                        />
                    </div>
                );
            },
            size: 120,
            minSize: 100,
            maxSize: 150
        };

        const healthCheckColumn: ColumnDef<LocalTarget> = {
            accessorKey: "healthCheck",
            header: t("healthCheck"),
            cell: ({ row }) => {
                const status = row.original.hcHealth || "unknown";
                const isEnabled = row.original.hcEnabled;

                const getStatusColor = (status: string) => {
                    switch (status) {
                        case "healthy":
                            return "green";
                        case "unhealthy":
                            return "red";
                        case "unknown":
                        default:
                            return "secondary";
                    }
                };

                const getStatusText = (status: string) => {
                    switch (status) {
                        case "healthy":
                            return t("healthCheckHealthy");
                        case "unhealthy":
                            return t("healthCheckUnhealthy");
                        case "unknown":
                        default:
                            return t("healthCheckUnknown");
                    }
                };

                const getStatusIcon = (status: string) => {
                    switch (status) {
                        case "healthy":
                            return <CircleCheck className="w-3 h-3" />;
                        case "unhealthy":
                            return <CircleX className="w-3 h-3" />;
                        case "unknown":
                        default:
                            return null;
                    }
                };

                return (
                    <div className="flex items-center justify-center w-full">
                        {row.original.siteType === "newt" ? (
                            <Button
                                variant="outline"
                                className="flex items-center justify-between gap-2 p-2 w-full text-left cursor-pointer"
                                onClick={() =>
                                    openHealthCheckDialog(row.original)
                                }
                            >
                                <Badge variant={getStatusColor(status)}>
                                    <div className="flex items-center gap-1">
                                        {getStatusIcon(status)}
                                        {getStatusText(status)}
                                    </div>
                                </Badge>
                                <Settings className="h-4 w-4" />
                            </Button>
                        ) : (
                            <span>-</span>
                        )}
                    </div>
                );
            },
            size: 200,
            minSize: 180,
            maxSize: 250
        };

        const matchPathColumn: ColumnDef<LocalTarget> = {
            accessorKey: "path",
            header: t("matchPath"),
            cell: ({ row }) => {
                const hasPathMatch = !!(
                    row.original.path || row.original.pathMatchType
                );

                return (
                    <div className="flex items-center justify-center w-full">
                        {hasPathMatch ? (
                            <PathMatchModal
                                value={{
                                    path: row.original.path,
                                    pathMatchType: row.original.pathMatchType
                                }}
                                onChange={(config) =>
                                    updateTarget(row.original.targetId, config)
                                }
                                trigger={
                                    <Button
                                        variant="outline"
                                        className="flex items-center gap-2 p-2 w-full text-left cursor-pointer max-w-[200px]"
                                    >
                                        <PathMatchDisplay
                                            value={{
                                                path: row.original.path,
                                                pathMatchType:
                                                    row.original.pathMatchType
                                            }}
                                        />
                                    </Button>
                                }
                            />
                        ) : (
                            <PathMatchModal
                                value={{
                                    path: row.original.path,
                                    pathMatchType: row.original.pathMatchType
                                }}
                                onChange={(config) =>
                                    updateTarget(row.original.targetId, config)
                                }
                                trigger={
                                    <Button
                                        variant="outline"
                                        className="w-full max-w-[200px]"
                                    >
                                        <Plus className="h-4 w-4 mr-2" />
                                        {t("matchPath")}
                                    </Button>
                                }
                            />
                        )}
                    </div>
                );
            },
            size: 200,
            minSize: 180,
            maxSize: 200
        };

        const addressColumn: ColumnDef<LocalTarget> = {
            accessorKey: "address",
            header: t("address"),
            cell: ({ row }) => {
                const selectedSite = sites.find(
                    (site) => site.siteId === row.original.siteId
                );

                const handleContainerSelectForTarget = (
                    hostname: string,
                    port?: number
                ) => {
                    updateTarget(row.original.targetId, {
                        ...row.original,
                        ip: hostname,
                        ...(port && { port: port })
                    });
                };

                return (
                    <div className="flex items-center w-full">
                        <div className="flex items-center w-full justify-start py-0 space-x-2 px-0 cursor-default border border-input shadow-2xs rounded-md">
                            {selectedSite &&
                                selectedSite.type === "newt" &&
                                (() => {
                                    const dockerState = getDockerStateForSite(
                                        selectedSite.siteId
                                    );
                                    return (
                                        <ContainersSelector
                                            site={selectedSite}
                                            containers={dockerState.containers}
                                            isAvailable={
                                                dockerState.isAvailable
                                            }
                                            onContainerSelect={
                                                handleContainerSelectForTarget
                                            }
                                            onRefresh={() =>
                                                refreshContainersForSite(
                                                    selectedSite.siteId
                                                )
                                            }
                                        />
                                    );
                                })()}

                            <Popover>
                                <PopoverTrigger asChild>
                                    <Button
                                        variant="ghost"
                                        role="combobox"
                                        className={cn(
                                            "w-[180px] justify-between text-sm border-r pr-4 rounded-none h-8 hover:bg-transparent",
                                            !row.original.siteId &&
                                                "text-muted-foreground"
                                        )}
                                    >
                                        <span className="truncate max-w-[150px]">
                                            {row.original.siteId
                                                ? selectedSite?.name
                                                : t("siteSelect")}
                                        </span>
                                        <CaretSortIcon className="ml-2h-4 w-4 shrink-0 opacity-50" />
                                    </Button>
                                </PopoverTrigger>
                                <PopoverContent className="p-0 w-[180px]">
                                    <Command>
                                        <CommandInput
                                            placeholder={t("siteSearch")}
                                        />
                                        <CommandList>
                                            <CommandEmpty>
                                                {t("siteNotFound")}
                                            </CommandEmpty>
                                            <CommandGroup>
                                                {sites.map((site) => (
                                                    <CommandItem
                                                        key={site.siteId}
                                                        value={`${site.siteId}:${site.name}`}
                                                        onSelect={() =>
                                                            updateTarget(
                                                                row.original
                                                                    .targetId,
                                                                {
                                                                    siteId: site.siteId
                                                                }
                                                            )
                                                        }
                                                    >
                                                        <CheckIcon
                                                            className={cn(
                                                                "mr-2 h-4 w-4",
                                                                site.siteId ===
                                                                    row.original
                                                                        .siteId
                                                                    ? "opacity-100"
                                                                    : "opacity-0"
                                                            )}
                                                        />
                                                        {site.name}
                                                    </CommandItem>
                                                ))}
                                            </CommandGroup>
                                        </CommandList>
                                    </Command>
                                </PopoverContent>
                            </Popover>

                            <Select
                                defaultValue={row.original.method ?? "http"}
                                onValueChange={(value) =>
                                    updateTarget(row.original.targetId, {
                                        ...row.original,
                                        method: value
                                    })
                                }
                            >
                                <SelectTrigger className="h-8 px-2 w-[70px] border-none bg-transparent shadow-none focus:ring-0 focus:outline-none focus-visible:ring-0 data-[state=open]:bg-transparent">
                                    {row.original.method || "http"}
                                </SelectTrigger>
                                <SelectContent>
                                    <SelectItem value="http">http</SelectItem>
                                    <SelectItem value="https">https</SelectItem>
                                    <SelectItem value="h2c">h2c</SelectItem>
                                </SelectContent>
                            </Select>

                            <div className="flex items-center justify-center bg-muted px-2 h-9">
                                {"://"}
                            </div>

                            <Input
                                defaultValue={row.original.ip}
                                placeholder="IP / Hostname"
                                className="flex-1 min-w-[120px] pl-0 border-none placeholder-gray-400"
                                onBlur={(e) => {
                                    const input = e.target.value.trim();
                                    const hasProtocol =
                                        /^(https?|h2c):\/\//.test(input);
                                    const hasPort = /:\d+(?:\/|$)/.test(input);

                                    if (hasProtocol || hasPort) {
                                        const parsed = parseHostTarget(input);
                                        if (parsed) {
                                            updateTarget(
                                                row.original.targetId,
                                                {
                                                    ...row.original,
                                                    method: hasProtocol
                                                        ? parsed.protocol
                                                        : row.original.method,
                                                    ip: parsed.host,
                                                    port: hasPort
                                                        ? parsed.port
                                                        : row.original.port
                                                }
                                            );
                                        } else {
                                            updateTarget(
                                                row.original.targetId,
                                                {
                                                    ...row.original,
                                                    ip: input
                                                }
                                            );
                                        }
                                    } else {
                                        updateTarget(row.original.targetId, {
                                            ...row.original,
                                            ip: input
                                        });
                                    }
                                }}
                            />
                            <div className="flex items-center justify-center bg-muted px-2 h-9">
                                {":"}
                            </div>
                            <Input
                                placeholder="Port"
                                defaultValue={
                                    row.original.port === 0
                                        ? ""
                                        : row.original.port
                                }
                                className="w-[75px] pl-0 border-none placeholder-gray-400"
                                onBlur={(e) => {
                                    const value = parseInt(e.target.value, 10);
                                    if (!isNaN(value) && value > 0) {
                                        updateTarget(row.original.targetId, {
                                            ...row.original,
                                            port: value
                                        });
                                    } else {
                                        updateTarget(row.original.targetId, {
                                            ...row.original,
                                            port: 0
                                        });
                                    }
                                }}
                            />
                        </div>
                    </div>
                );
            },
            size: 400,
            minSize: 350,
            maxSize: 500
        };

        const rewritePathColumn: ColumnDef<LocalTarget> = {
            accessorKey: "rewritePath",
            header: t("rewritePath"),
            cell: ({ row }) => {
                const hasRewritePath = !!(
                    row.original.rewritePath || row.original.rewritePathType
                );
                const noPathMatch =
                    !row.original.path && !row.original.pathMatchType;

                return (
                    <div className="flex items-center justify-center w-full">
                        {hasRewritePath && !noPathMatch ? (
                            <PathRewriteModal
                                value={{
                                    rewritePath: row.original.rewritePath,
                                    rewritePathType:
                                        row.original.rewritePathType
                                }}
                                onChange={(config) =>
                                    updateTarget(row.original.targetId, config)
                                }
                                trigger={
                                    <Button
                                        variant="outline"
                                        className="flex items-center gap-2 p-2 w-full text-left cursor-pointer max-w-[200px]"
                                        disabled={noPathMatch}
                                    >
                                        <PathRewriteDisplay
                                            value={{
                                                rewritePath:
                                                    row.original.rewritePath,
                                                rewritePathType:
                                                    row.original.rewritePathType
                                            }}
                                        />
                                    </Button>
                                }
                            />
                        ) : (
                            <PathRewriteModal
                                value={{
                                    rewritePath: row.original.rewritePath,
                                    rewritePathType:
                                        row.original.rewritePathType
                                }}
                                onChange={(config) =>
                                    updateTarget(row.original.targetId, config)
                                }
                                trigger={
                                    <Button
                                        variant="outline"
                                        disabled={noPathMatch}
                                        className="w-full max-w-[200px]"
                                    >
                                        <Plus className="h-4 w-4 mr-2" />
                                        {t("rewritePath")}
                                    </Button>
                                }
                                disabled={noPathMatch}
                            />
                        )}
                    </div>
                );
            },
            size: 200,
            minSize: 180,
            maxSize: 200
        };

        const enabledColumn: ColumnDef<LocalTarget> = {
            accessorKey: "enabled",
            header: t("enabled"),
            cell: ({ row }) => (
                <div className="flex items-center justify-center w-full">
                    <Switch
                        defaultChecked={row.original.enabled}
                        onCheckedChange={(val) =>
                            updateTarget(row.original.targetId, {
                                ...row.original,
                                enabled: val
                            })
                        }
                    />
                </div>
            ),
            size: 100,
            minSize: 80,
            maxSize: 120
        };

        const actionsColumn: ColumnDef<LocalTarget> = {
            id: "actions",
            cell: ({ row }) => (
                <div className="flex items-center justify-end w-full">
                    <Button
                        variant="outline"
                        onClick={() => removeTarget(row.original.targetId)}
                    >
                        {t("delete")}
                    </Button>
                </div>
            ),
            size: 100,
            minSize: 80,
            maxSize: 120
        };

        if (isAdvancedMode) {
            const columns = [
                addressColumn,
                healthCheckColumn,
                enabledColumn,
                actionsColumn
            ];

            // Only include path-related columns for HTTP resources
            if (isHttp) {
                columns.unshift(matchPathColumn);
                columns.splice(3, 0, rewritePathColumn, priorityColumn);
            }

            return columns;
        } else {
            return [
                addressColumn,
                healthCheckColumn,
                enabledColumn,
                actionsColumn
            ];
        }
    };

    const columns = getColumns();

    const table = useReactTable({
        data: targets,
        columns,
        getCoreRowModel: getCoreRowModel(),
        getPaginationRowModel: getPaginationRowModel(),
        getSortedRowModel: getSortedRowModel(),
        getFilteredRowModel: getFilteredRowModel(),
        state: {
            pagination: {
                pageIndex: 0,
                pageSize: 1000
            }
        }
    });

    return (
        <>
            <div className="flex justify-between">
                <HeaderTitle
                    title={t("resourceCreate")}
                    description={t("resourceCreateDescription")}
                />
                <Button
                    variant="outline"
                    onClick={() => {
                        router.push(`/${orgId}/settings/resources`);
                    }}
                >
                    {t("resourceSeeAll")}
                </Button>
            </div>

            {!loadingPage && (
                <div>
                    {!showSnippets ? (
                        <SettingsContainer>
                            <SettingsSection>
                                <SettingsSectionHeader>
                                    <SettingsSectionTitle>
                                        {t("resourceInfo")}
                                    </SettingsSectionTitle>
                                </SettingsSectionHeader>
                                <SettingsSectionBody>
                                    <SettingsSectionForm>
                                        <Form {...baseForm}>
                                            <form
                                                onKeyDown={(e) => {
                                                    if (e.key === "Enter") {
                                                        e.preventDefault(); // block default enter refresh
                                                    }
                                                }}
                                                className="space-y-4"
                                                id="base-resource-form"
                                            >
                                                <FormField
                                                    control={baseForm.control}
                                                    name="name"
                                                    render={({ field }) => (
                                                        <FormItem>
                                                            <FormLabel>
                                                                {t("name")}
                                                            </FormLabel>
                                                            <FormControl>
                                                                <Input
                                                                    {...field}
                                                                />
                                                            </FormControl>
                                                            <FormMessage />
                                                            <FormDescription>
                                                                {t(
                                                                    "resourceNameDescription"
                                                                )}
                                                            </FormDescription>
                                                        </FormItem>
                                                    )}
                                                />
                                            </form>
                                        </Form>
                                    </SettingsSectionForm>
                                </SettingsSectionBody>
                            </SettingsSection>

                            {resourceTypes.length > 1 && (
                                <SettingsSection>
                                    <SettingsSectionHeader>
                                        <SettingsSectionTitle>
                                            {t("resourceType")}
                                        </SettingsSectionTitle>
                                        <SettingsSectionDescription>
                                            {t("resourceTypeDescription")}
                                        </SettingsSectionDescription>
                                    </SettingsSectionHeader>
                                    <SettingsSectionBody>
                                        <StrategySelect
                                            options={resourceTypes}
                                            defaultValue="http"
                                            onChange={(value) => {
                                                baseForm.setValue(
                                                    "http",
                                                    value === "http"
                                                );
                                                // Update method default when switching resource type
                                                addTargetForm.setValue(
                                                    "method",
                                                    value === "http"
                                                        ? "http"
                                                        : null
                                                );
                                            }}
                                            cols={2}
                                        />
                                    </SettingsSectionBody>
                                </SettingsSection>
                            )}

                            {baseForm.watch("http") ? (
                                <SettingsSection>
                                    <SettingsSectionHeader>
                                        <SettingsSectionTitle>
                                            {t("resourceHTTPSSettings")}
                                        </SettingsSectionTitle>
                                        <SettingsSectionDescription>
                                            {t(
                                                "resourceHTTPSSettingsDescription"
                                            )}
                                        </SettingsSectionDescription>
                                    </SettingsSectionHeader>
                                    <SettingsSectionBody>
                                        <DomainPicker
                                            orgId={orgId as string}
                                            onDomainChange={(res) => {
                                                httpForm.setValue(
                                                    "subdomain",
                                                    res.subdomain
                                                );
                                                httpForm.setValue(
                                                    "domainId",
                                                    res.domainId
                                                );
                                                console.log(
                                                    "Domain changed:",
                                                    res
                                                );
                                            }}
                                        />
                                    </SettingsSectionBody>
                                </SettingsSection>
                            ) : (
                                <SettingsSection>
                                    <SettingsSectionHeader>
                                        <SettingsSectionTitle>
                                            {t("resourceRawSettings")}
                                        </SettingsSectionTitle>
                                        <SettingsSectionDescription>
                                            {t(
                                                "resourceRawSettingsDescription"
                                            )}
                                        </SettingsSectionDescription>
                                    </SettingsSectionHeader>
                                    <SettingsSectionBody>
                                        <SettingsSectionForm>
                                            <Form {...tcpUdpForm}>
                                                <form
                                                    onKeyDown={(e) => {
                                                        if (e.key === "Enter") {
                                                            e.preventDefault(); // block default enter refresh
                                                        }
                                                    }}
                                                    className="space-y-4"
                                                    id="tcp-udp-settings-form"
                                                >
                                                    <Controller
                                                        control={
                                                            tcpUdpForm.control
                                                        }
                                                        name="protocol"
                                                        render={({ field }) => (
                                                            <FormItem>
                                                                <FormLabel>
                                                                    {t(
                                                                        "protocol"
                                                                    )}
                                                                </FormLabel>
                                                                <Select
                                                                    onValueChange={
                                                                        field.onChange
                                                                    }
                                                                    {...field}
                                                                >
                                                                    <FormControl>
                                                                        <SelectTrigger>
                                                                            <SelectValue
                                                                                placeholder={t(
                                                                                    "protocolSelect"
                                                                                )}
                                                                            />
                                                                        </SelectTrigger>
                                                                    </FormControl>
                                                                    <SelectContent>
                                                                        <SelectItem value="tcp">
                                                                            TCP
                                                                        </SelectItem>
                                                                        <SelectItem value="udp">
                                                                            UDP
                                                                        </SelectItem>
                                                                    </SelectContent>
                                                                </Select>
                                                                <FormMessage />
                                                            </FormItem>
                                                        )}
                                                    />

                                                    <FormField
                                                        control={
                                                            tcpUdpForm.control
                                                        }
                                                        name="proxyPort"
                                                        render={({ field }) => (
                                                            <FormItem>
                                                                <FormLabel>
                                                                    {t(
                                                                        "resourcePortNumber"
                                                                    )}
                                                                </FormLabel>
                                                                <FormControl>
                                                                    <Input
                                                                        type="number"
                                                                        value={
                                                                            field.value ??
                                                                            ""
                                                                        }
                                                                        onChange={(
                                                                            e
                                                                        ) =>
                                                                            field.onChange(
                                                                                e
                                                                                    .target
                                                                                    .value
                                                                                    ? parseInt(
                                                                                          e
                                                                                              .target
                                                                                              .value
                                                                                      )
                                                                                    : undefined
                                                                            )
                                                                        }
                                                                    />
                                                                </FormControl>
                                                                <FormMessage />
                                                                <FormDescription>
                                                                    {t(
                                                                        "resourcePortNumberDescription"
                                                                    )}
                                                                </FormDescription>
                                                            </FormItem>
                                                        )}
                                                    />

                                                    {/* {build == "oss" && (
                                                        <FormField
                                                            control={
                                                                tcpUdpForm.control
                                                            }
                                                            name="enableProxy"
                                                            render={({
                                                                field
                                                            }) => (
                                                                <FormItem className="flex flex-row items-start space-x-3 space-y-0">
                                                                    <FormControl>
                                                                        <Checkbox
                                                                            variant={
                                                                                "outlinePrimarySquare"
                                                                            }
                                                                            checked={
                                                                                field.value
                                                                            }
                                                                            onCheckedChange={
                                                                                field.onChange
                                                                            }
                                                                        />
                                                                    </FormControl>
                                                                    <div className="space-y-1 leading-none">
                                                                        <FormLabel>
                                                                            {t(
                                                                                "resourceEnableProxy"
                                                                            )}
                                                                        </FormLabel>
                                                                        <FormDescription>
                                                                            {t(
                                                                                "resourceEnableProxyDescription"
                                                                            )}
                                                                        </FormDescription>
                                                                    </div>
                                                                </FormItem>
                                                            )}
                                                        />
                                                    )} */}
                                                </form>
                                            </Form>
                                        </SettingsSectionForm>
                                    </SettingsSectionBody>
                                </SettingsSection>
                            )}

                            <SettingsSection>
                                <SettingsSectionHeader>
                                    <SettingsSectionTitle>
                                        {t("targets")}
                                    </SettingsSectionTitle>
                                    <SettingsSectionDescription>
                                        {t("targetsDescription")}
                                    </SettingsSectionDescription>
                                </SettingsSectionHeader>
                                <SettingsSectionBody>
                                    {targets.length > 0 ? (
                                        <>
                                            <div className="overflow-x-auto">
                                                <Table>
                                                    <TableHeader>
                                                        {table
                                                            .getHeaderGroups()
                                                            .map(
                                                                (
                                                                    headerGroup
                                                                ) => (
                                                                    <TableRow
                                                                        key={
                                                                            headerGroup.id
                                                                        }
                                                                    >
                                                                        {headerGroup.headers.map(
                                                                            (
                                                                                header
                                                                            ) => (
                                                                                <TableHead
                                                                                    key={
                                                                                        header.id
                                                                                    }
                                                                                >
                                                                                    {header.isPlaceholder
                                                                                        ? null
                                                                                        : flexRender(
                                                                                              header
                                                                                                  .column
                                                                                                  .columnDef
                                                                                                  .header,
                                                                                              header.getContext()
                                                                                          )}
                                                                                </TableHead>
                                                                            )
                                                                        )}
                                                                    </TableRow>
                                                                )
                                                            )}
                                                    </TableHeader>
                                                    <TableBody>
                                                        {table.getRowModel()
                                                            .rows?.length ? (
                                                            table
                                                                .getRowModel()
                                                                .rows.map(
                                                                    (row) => (
                                                                        <TableRow
                                                                            key={
                                                                                row.id
                                                                            }
                                                                        >
                                                                            {row
                                                                                .getVisibleCells()
                                                                                .map(
                                                                                    (
                                                                                        cell
                                                                                    ) => (
                                                                                        <TableCell
                                                                                            key={
                                                                                                cell.id
                                                                                            }
                                                                                        >
                                                                                            {flexRender(
                                                                                                cell
                                                                                                    .column
                                                                                                    .columnDef
                                                                                                    .cell,
                                                                                                cell.getContext()
                                                                                            )}
                                                                                        </TableCell>
                                                                                    )
                                                                                )}
                                                                        </TableRow>
                                                                    )
                                                                )
                                                        ) : (
                                                            <TableRow>
                                                                <TableCell
                                                                    colSpan={
                                                                        columns.length
                                                                    }
                                                                    className="h-24 text-center"
                                                                >
                                                                    {t(
                                                                        "targetNoOne"
                                                                    )}
                                                                </TableCell>
                                                            </TableRow>
                                                        )}
                                                    </TableBody>
                                                    {/* <TableCaption> */}
                                                    {/*     {t('targetNoOneDescription')} */}
                                                    {/* </TableCaption> */}
                                                </Table>
                                            </div>
                                            <div className="flex items-center justify-between mb-4">
                                                <div className="flex items-center justify-between w-full gap-2">
                                                    <Button
                                                        onClick={addNewTarget}
                                                        variant="outline"
                                                    >
                                                        <Plus className="h-4 w-4 mr-2" />
                                                        {t("addTarget")}
                                                    </Button>
                                                    <div className="flex items-center gap-2">
                                                        <Switch
                                                            id="advanced-mode-toggle"
                                                            checked={
                                                                isAdvancedMode
                                                            }
                                                            onCheckedChange={
                                                                setIsAdvancedMode
                                                            }
                                                        />
                                                        <label
                                                            htmlFor="advanced-mode-toggle"
                                                            className="text-sm"
                                                        >
                                                            {t("advancedMode")}
                                                        </label>
                                                    </div>
                                                </div>
                                            </div>
                                        </>
                                    ) : (
                                        <div className="text-center py-8 border-2 border-dashed border-muted rounded-lg p-4">
                                            <p className="text-muted-foreground mb-4">
                                                {t("targetNoOne")}
                                            </p>
                                            <Button
                                                onClick={addNewTarget}
                                                variant="outline"
                                            >
                                                <Plus className="h-4 w-4 mr-2" />
                                                {t("addTarget")}
                                            </Button>
                                        </div>
                                    )}
                                </SettingsSectionBody>
                            </SettingsSection>

                            <div className="flex justify-end space-x-2 mt-8">
                                <Button
                                    type="button"
                                    variant="outline"
                                    onClick={() =>
                                        router.push(
                                            `/${orgId}/settings/resources`
                                        )
                                    }
                                >
                                    {t("cancel")}
                                </Button>
                                <Button
                                    type="button"
                                    onClick={async () => {
                                        const isHttp = baseForm.watch("http");
                                        const baseValid =
                                            await baseForm.trigger();
                                        const settingsValid = isHttp
                                            ? await httpForm.trigger()
                                            : await tcpUdpForm.trigger();

                                        console.log(httpForm.getValues());

                                        if (baseValid && settingsValid) {
                                            onSubmit();
                                        }
                                    }}
                                    loading={createLoading}
                                    disabled={!areAllTargetsValid()}
                                >
                                    {t("resourceCreate")}
                                </Button>
                            </div>
                            {selectedTargetForHealthCheck && (
                                <HealthCheckDialog
                                    open={healthCheckDialogOpen}
                                    setOpen={setHealthCheckDialogOpen}
                                    targetId={
                                        selectedTargetForHealthCheck.targetId
                                    }
                                    targetAddress={`${selectedTargetForHealthCheck.ip}:${selectedTargetForHealthCheck.port}`}
                                    targetMethod={
                                        selectedTargetForHealthCheck.method ||
                                        undefined
                                    }
                                    initialConfig={{
                                        hcEnabled:
                                            selectedTargetForHealthCheck.hcEnabled ||
                                            false,
                                        hcPath:
                                            selectedTargetForHealthCheck.hcPath ||
                                            "/",
                                        hcMethod:
                                            selectedTargetForHealthCheck.hcMethod ||
                                            "GET",
                                        hcInterval:
                                            selectedTargetForHealthCheck.hcInterval ||
                                            5,
                                        hcTimeout:
                                            selectedTargetForHealthCheck.hcTimeout ||
                                            5,
                                        hcHeaders:
                                            selectedTargetForHealthCheck.hcHeaders ||
                                            undefined,
                                        hcScheme:
                                            selectedTargetForHealthCheck.hcScheme ||
                                            undefined,
                                        hcHostname:
                                            selectedTargetForHealthCheck.hcHostname ||
                                            selectedTargetForHealthCheck.ip,
                                        hcPort:
                                            selectedTargetForHealthCheck.hcPort ||
                                            selectedTargetForHealthCheck.port,
                                        hcFollowRedirects:
                                            selectedTargetForHealthCheck.hcFollowRedirects ||
                                            true,
                                        hcStatus:
                                            selectedTargetForHealthCheck.hcStatus ||
                                            undefined,
                                        hcMode:
                                            selectedTargetForHealthCheck.hcMode ||
                                            "http",
                                        hcUnhealthyInterval:
                                            selectedTargetForHealthCheck.hcUnhealthyInterval ||
                                            30
                                    }}
                                    onChanges={async (config) => {
                                        if (selectedTargetForHealthCheck) {
                                            console.log(config);
                                            TargetHealthCheck(
                                                selectedTargetForHealthCheck.targetId,
                                                config
                                            );
                                        }
                                    }}
                                />
                            )}
                        </SettingsContainer>
                    ) : (
                        <SettingsContainer>
                            <SettingsSection>
                                <SettingsSectionHeader>
                                    <SettingsSectionTitle>
                                        {t("resourceConfig")}
                                    </SettingsSectionTitle>
                                    <SettingsSectionDescription>
                                        {t("resourceConfigDescription")}
                                    </SettingsSectionDescription>
                                </SettingsSectionHeader>
                                <SettingsSectionBody>
                                    <div className="space-y-6">
                                        <div className="space-y-4">
                                            <h3 className="text-lg font-semibold">
                                                {t("resourceAddEntrypoints")}
                                            </h3>
                                            <p className="text-sm text-muted-foreground">
                                                {t(
                                                    "resourceAddEntrypointsEditFile"
                                                )}
                                            </p>
                                            <CopyTextBox
                                                text={`entryPoints:
  ${tcpUdpForm.getValues("protocol")}-${tcpUdpForm.getValues("proxyPort")}:
    address: ":${tcpUdpForm.getValues("proxyPort")}/${tcpUdpForm.getValues("protocol")}"`}
                                                wrapText={false}
                                            />
                                        </div>

                                        <div className="space-y-4">
                                            <h3 className="text-lg font-semibold">
                                                {t("resourceExposePorts")}
                                            </h3>
                                            <p className="text-sm text-muted-foreground">
                                                {t(
                                                    "resourceExposePortsEditFile"
                                                )}
                                            </p>
                                            <CopyTextBox
                                                text={`ports:
  - ${tcpUdpForm.getValues("proxyPort")}:${tcpUdpForm.getValues("proxyPort")}${tcpUdpForm.getValues("protocol") === "tcp" ? "" : "/" + tcpUdpForm.getValues("protocol")}`}
                                                wrapText={false}
                                            />
                                        </div>

                                        <Link
                                            className="text-sm text-primary flex items-center gap-1"
                                            href="https://docs.digpangolin.com/manage/resources/tcp-udp-resources"
                                            target="_blank"
                                            rel="noopener noreferrer"
                                        >
                                            <span>{t("resourceLearnRaw")}</span>
                                            <SquareArrowOutUpRight size={14} />
                                        </Link>
                                    </div>
                                </SettingsSectionBody>
                            </SettingsSection>

                            <div className="flex justify-end space-x-2 mt-8">
                                <Button
                                    type="button"
                                    variant="outline"
                                    onClick={() =>
                                        router.push(
                                            `/${orgId}/settings/resources`
                                        )
                                    }
                                >
                                    {t("resourceBack")}
                                </Button>
                                <Button
                                    type="button"
                                    onClick={() =>
                                        router.push(
                                            `/${orgId}/settings/resources/${niceId}/proxy`
                                        )
                                    }
                                >
                                    {t("resourceGoTo")}
                                </Button>
                            </div>
                        </SettingsContainer>
                    )}
                </div>
            )}
        </>
    );
}<|MERGE_RESOLUTION|>--- conflicted
+++ resolved
@@ -132,54 +132,12 @@
     // enableProxy: z.boolean().default(false)
 });
 
-<<<<<<< HEAD
-const targetsSettingsSchema = z.object({
-    stickySession: z.boolean()
-});
-
-
-const addTargetSchema = z.object({
-    ip: z.string().refine(isTargetValid),
-    method: z.string().nullable(),
-    port: z.coerce.number<number>().int().positive(),
-    siteId: z.int().positive(),
-    path: z.string().optional().nullable(),
-    pathMatchType: z.enum(["exact", "prefix", "regex"]).optional().nullable(),
-    rewritePath: z.string().optional().nullable(),
-    rewritePathType: z.enum(["exact", "prefix", "regex", "stripPrefix"]).optional().nullable(),
-    priority: z.int().min(1).max(1000)
-}).refine(
-    (data) => {
-        // If path is provided, pathMatchType must be provided
-        if (data.path && !data.pathMatchType) {
-            return false;
-        }
-        // If pathMatchType is provided, path must be provided
-        if (data.pathMatchType && !data.path) {
-            return false;
-        }
-        // Validate path based on pathMatchType
-        if (data.path && data.pathMatchType) {
-            switch (data.pathMatchType) {
-                case "exact":
-                case "prefix":
-                    // Path should start with /
-                    return data.path.startsWith("/");
-                case "regex":
-                    // Validate regex
-                    try {
-                        new RegExp(data.path);
-                        return true;
-                    } catch {
-                        return false;
-                    }
-=======
 const addTargetSchema = z
     .object({
         ip: z.string().refine(isTargetValid),
         method: z.string().nullable(),
-        port: z.coerce.number().int().positive(),
-        siteId: z.number().int().positive(),
+        port: z.coerce.number<number>().int().positive(),
+        siteId: z.int().positive(),
         path: z.string().optional().nullable(),
         pathMatchType: z
             .enum(["exact", "prefix", "regex"])
@@ -190,7 +148,7 @@
             .enum(["exact", "prefix", "regex", "stripPrefix"])
             .optional()
             .nullable(),
-        priority: z.number().int().min(1).max(1000).optional()
+        priority: z.int().min(1).max(1000).optional()
     })
     .refine(
         (data) => {
@@ -201,7 +159,6 @@
             // If pathMatchType is provided, path must be provided
             if (data.pathMatchType && !data.path) {
                 return false;
->>>>>>> e8a57e43
             }
             // Validate path based on pathMatchType
             if (data.path && data.pathMatchType) {
@@ -223,18 +180,9 @@
             return true;
         },
         {
-            message: "Invalid path configuration"
+            error: "Invalid path configuration"
         }
-<<<<<<< HEAD
-        return true;
-    },
-    {
-        error: "Invalid path configuration"
-    }
-)
-=======
     )
->>>>>>> e8a57e43
     .refine(
         (data) => {
             // If rewritePath is provided, rewritePathType must be provided
