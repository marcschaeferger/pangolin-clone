"use client";

import { useState, useEffect } from "react";
import { LicenseKeyCache } from "@server/license/license";
import { createApiClient } from "@app/lib/api";
import { useEnvContext } from "@app/hooks/useEnvContext";
import { toast } from "@app/hooks/useToast";
import { formatAxiosError } from "@app/lib/api";
import { LicenseKeysDataTable } from "./LicenseKeysDataTable";
import { AxiosResponse } from "axios";
import { Button } from "@app/components/ui/button";
import {
    Form,
    FormControl,
    FormField,
    FormItem,
    FormLabel,
    FormMessage
} from "@app/components/ui/form";
import { Input } from "@app/components/ui/input";
import { zodResolver } from "@hookform/resolvers/zod";
import { useForm } from "react-hook-form";
import { z } from "zod";
import {
    Credenza,
    CredenzaBody,
    CredenzaClose,
    CredenzaContent,
    CredenzaDescription,
    CredenzaFooter,
    CredenzaHeader,
    CredenzaTitle
} from "@app/components/Credenza";
import { useRouter } from "next/navigation";
import { useLicenseStatusContext } from "@app/hooks/useLicenseStatusContext";
import {
    SettingsContainer,
    SettingsSectionTitle as SSTitle,
    SettingsSection,
    SettingsSectionDescription,
    SettingsSectionGrid,
    SettingsSectionHeader,
    SettingsSectionFooter
} from "@app/components/Settings";
import SettingsSectionTitle from "@app/components/SettingsSectionTitle";
import { Badge } from "@app/components/ui/badge";
import { Check, Heart, InfoIcon, ShieldCheck, ShieldOff } from "lucide-react";
import CopyTextBox from "@app/components/CopyTextBox";
import { Progress } from "@app/components/ui/progress";
import { MinusCircle, PlusCircle } from "lucide-react";
import ConfirmDeleteDialog from "@app/components/ConfirmDeleteDialog";
import { SitePriceCalculator } from "./components/SitePriceCalculator";
import Link from "next/link";
import { Checkbox } from "@app/components/ui/checkbox";
import { Alert, AlertDescription, AlertTitle } from "@app/components/ui/alert";
import { useSupporterStatusContext } from "@app/hooks/useSupporterStatusContext";
import { useTranslations } from "next-intl";

function obfuscateLicenseKey(key: string): string {
    if (key.length <= 8) return key;
    const firstPart = key.substring(0, 4);
    const lastPart = key.substring(key.length - 4);
    return `${firstPart}••••••••••••••••••••${lastPart}`;
}

export default function LicensePage() {
    const api = createApiClient(useEnvContext());
    const [rows, setRows] = useState<LicenseKeyCache[]>([]);
    const [isCreateModalOpen, setIsCreateModalOpen] = useState(false);
    const [isDeleteModalOpen, setIsDeleteModalOpen] = useState(false);
    const [selectedLicenseKey, setSelectedLicenseKey] =
        useState<LicenseKeyCache | null>(null);
    const router = useRouter();
    const { licenseStatus, updateLicenseStatus } = useLicenseStatusContext();
    const [hostLicense, setHostLicense] = useState<string | null>(null);
    const [isPurchaseModalOpen, setIsPurchaseModalOpen] = useState(false);
    const [purchaseMode, setPurchaseMode] = useState<
        "license" | "additional-sites"
    >("license");

    // Separate loading states for different actions
    const [isInitialLoading, setIsInitialLoading] = useState(true);
    const [isActivatingLicense, setIsActivatingLicense] = useState(false);
    const [isDeletingLicense, setIsDeletingLicense] = useState(false);
    const [isRecheckingLicense, setIsRecheckingLicense] = useState(false);
    const { supporterStatus } = useSupporterStatusContext();

    const t = useTranslations();

    const formSchema = z.object({
        licenseKey: z
            .string()
            .nonempty({ message: t('licenseKeyRequired') })
            .max(255),
        agreeToTerms: z.boolean().refine((val) => val === true, {
            message: t('licenseTermsAgree')
        })
    });

    const form = useForm<z.infer<typeof formSchema>>({
        resolver: zodResolver(formSchema),
        defaultValues: {
            licenseKey: "",
            agreeToTerms: false
        }
    });

    useEffect(() => {
        async function load() {
            setIsInitialLoading(true);
            await loadLicenseKeys();
            setIsInitialLoading(false);
        }
        load();
    }, []);

    async function loadLicenseKeys() {
        try {
            const response =
                await api.get<AxiosResponse<LicenseKeyCache[]>>(
                    "/license/keys"
                );
            const keys = response.data.data;
            setRows(keys);
            const hostKey = keys.find((key) => key.type === "HOST");
            if (hostKey) {
                setHostLicense(hostKey.licenseKey);
            } else {
                setHostLicense(null);
            }
        } catch (e) {
            toast({
                title: t('licenseErrorKeyLoad'),
                description: formatAxiosError(
                    e,
                    t('licenseErrorKeyLoadDescription')
                )
            });
        }
    }

    async function deleteLicenseKey(key: string) {
        try {
            setIsDeletingLicense(true);
            const encodedKey = encodeURIComponent(key);
            const res = await api.delete(`/license/${encodedKey}`);
            if (res.data.data) {
                updateLicenseStatus(res.data.data);
            }
            await loadLicenseKeys();
            toast({
                title: t('licenseKeyDeleted'),
                description: t('licenseKeyDeletedDescription')
            });
            setIsDeleteModalOpen(false);
        } catch (e) {
            toast({
                title: t('licenseErrorKeyDelete'),
                description: formatAxiosError(
                    e,
                    t('licenseErrorKeyDeleteDescription')
                )
            });
        } finally {
            setIsDeletingLicense(false);
        }
    }

    async function recheck() {
        try {
            setIsRecheckingLicense(true);
            const res = await api.post(`/license/recheck`);
            if (res.data.data) {
                updateLicenseStatus(res.data.data);
            }
            await loadLicenseKeys();
            toast({
                title: t('licenseErrorKeyRechecked'),
                description: t('licenseErrorKeyRecheckedDescription')
            });
        } catch (e) {
            toast({
                title: t('licenseErrorKeyRecheck'),
                description: formatAxiosError(
                    e,
                    t('licenseErrorKeyRecheckDescription')
                )
            });
        } finally {
            setIsRecheckingLicense(false);
        }
    }

    async function onSubmit(values: z.infer<typeof formSchema>) {
        try {
            setIsActivatingLicense(true);
            const res = await api.post("/license/activate", {
                licenseKey: values.licenseKey
            });
            if (res.data.data) {
                updateLicenseStatus(res.data.data);
            }

            toast({
                title: t('licenseKeyActivated'),
                description: t('licenseKeyActivatedDescription')
            });

            setIsCreateModalOpen(false);
            form.reset();
            await loadLicenseKeys();
        } catch (e) {
            toast({
                variant: "destructive",
                title: t('licenseErrorKeyActivate'),
                description: formatAxiosError(
                    e,
                    t('licenseErrorKeyActivateDescription')
                )
            });
        } finally {
            setIsActivatingLicense(false);
        }
    }

    if (isInitialLoading) {
        return null;
    }

    return (
        <>
            <SitePriceCalculator
                isOpen={isPurchaseModalOpen}
                onOpenChange={(val) => {
                    setIsPurchaseModalOpen(val);
                }}
                mode={purchaseMode}
            />

            <Credenza
                open={isCreateModalOpen}
                onOpenChange={(val) => {
                    setIsCreateModalOpen(val);
                    form.reset();
                }}
            >
                <CredenzaContent>
                    <CredenzaHeader>
                        <CredenzaTitle>{t('licenseActivateKey')}</CredenzaTitle>
                        <CredenzaDescription>
                            {t('licenseActivateKeyDescription')}
                        </CredenzaDescription>
                    </CredenzaHeader>
                    <CredenzaBody>
                        <Form {...form}>
                            <form
                                onSubmit={form.handleSubmit(onSubmit)}
                                className="space-y-4"
                                id="activate-license-form"
                            >
                                <FormField
                                    control={form.control}
                                    name="licenseKey"
                                    render={({ field }) => (
                                        <FormItem>
                                            <FormLabel>{t('licenseKey')}</FormLabel>
                                            <FormControl>
                                                <Input {...field} />
                                            </FormControl>
                                            <FormMessage />
                                        </FormItem>
                                    )}
                                />
                                <FormField
                                    control={form.control}
                                    name="agreeToTerms"
                                    render={({ field }) => (
                                        <FormItem className="flex flex-row items-start space-x-3 space-y-0">
                                            <FormControl>
                                                <Checkbox
                                                    checked={field.value}
                                                    onCheckedChange={
                                                        field.onChange
                                                    }
                                                />
                                            </FormControl>
                                            <div className="space-y-1 leading-none">
                                                <FormLabel>
<<<<<<< HEAD
                                                    {t('licenseAgreement')}
                                                    <br />
                                                    <Link
                                                        href="https://fossorial.io/license.html"
                                                        target="_blank"
                                                        rel="noopener noreferrer"
                                                        className="text-primary hover:underline"
                                                    >
                                                        {t('fossorialLicense')}
                                                    </Link>
=======
                                                    By checking this box, you
                                                    confirm that you have read
                                                    and agree to the license
                                                    terms corresponding to the
                                                    tier associated with your
                                                    license key.
                                                    {/* <br /> */}
                                                    {/* <Link */}
                                                    {/*     href="https://fossorial.io/license.html" */}
                                                    {/*     target="_blank" */}
                                                    {/*     rel="noopener noreferrer" */}
                                                    {/*     className="text-primary hover:underline" */}
                                                    {/* > */}
                                                    {/*     View Fossorial */}
                                                    {/*     Commercial License & */}
                                                    {/*     Subscription Terms */}
                                                    {/* </Link> */}
>>>>>>> f5a19762
                                                </FormLabel>
                                                <FormMessage />
                                            </div>
                                        </FormItem>
                                    )}
                                />
                            </form>
                        </Form>
                    </CredenzaBody>
                    <CredenzaFooter>
                        <CredenzaClose asChild>
                            <Button variant="outline">{t('close')}</Button>
                        </CredenzaClose>
                        <Button
                            type="submit"
                            form="activate-license-form"
                            loading={isActivatingLicense}
                            disabled={isActivatingLicense}
                        >
                            {t('licenseActivate')}
                        </Button>
                    </CredenzaFooter>
                </CredenzaContent>
            </Credenza>

            {selectedLicenseKey && (
                <ConfirmDeleteDialog
                    open={isDeleteModalOpen}
                    setOpen={(val) => {
                        setIsDeleteModalOpen(val);
                        setSelectedLicenseKey(null);
                    }}
                    dialog={
                        <div className="space-y-4">
                            <p>
                                {t('licenseQuestionRemove', {selectedKey: obfuscateLicenseKey(selectedLicenseKey.licenseKey)})}
                            </p>
                            <p>
                                <b>
                                    {t('licenseMessageRemove')}
                                </b>
                            </p>
                            <p>
                                {t('licenseMessageConfirm')}
                            </p>
                        </div>
                    }
                    buttonText={t('licenseKeyDeleteConfirm')}
                    onConfirm={async () =>
                        deleteLicenseKey(selectedLicenseKey.licenseKeyEncrypted)
                    }
                    string={selectedLicenseKey.licenseKey}
                    title={t('licenseKeyDelete')}
                />
            )}

            <SettingsSectionTitle
                title={t('licenseTitle')}
                description={t('licenseTitleDescription')}
            />

            <Alert variant="neutral" className="mb-6">
                <InfoIcon className="h-4 w-4" />
                <AlertTitle className="font-semibold">
                    {t('licenseAbout')}
                </AlertTitle>
                <AlertDescription>
                    {t('licenseAboutDescription')}
                </AlertDescription>
            </Alert>

            <SettingsContainer>
                <SettingsSectionGrid cols={2}>
                    <SettingsSection>
                        <SettingsSectionHeader>
                            <SSTitle>{t('licenseHost')}</SSTitle>
                            <SettingsSectionDescription>
                            {t('licenseHostDescription')}
                            </SettingsSectionDescription>
                        </SettingsSectionHeader>
                        <div className="space-y-4">
                            <div className="flex items-center space-x-4">
                                {licenseStatus?.isLicenseValid ? (
                                    <div className="space-y-2 text-green-500">
                                        <div className="text-2xl flex items-center gap-2">
                                            <Check />
                                            {licenseStatus?.tier ===
                                            "PROFESSIONAL"
                                                ? t('licenseTierCommercial')
                                                : licenseStatus?.tier ===
                                                    "ENTERPRISE"
                                                  ? t('licenseTierCommercial')
                                                  : t('licensed')}
                                        </div>
                                    </div>
                                ) : (
                                    <div className="space-y-2">
                                        {supporterStatus?.visible ? (
                                            <div className="text-2xl">
                                                {t('communityEdition')}
                                            </div>
                                        ) : (
                                            <div className="text-2xl flex items-center gap-2 text-pink-500">
                                                <Heart />
                                                {t('communityEdition')}
                                            </div>
                                        )}
                                    </div>
                                )}
                            </div>
                            {licenseStatus?.hostId && (
                                <div className="space-y-2">
                                    <div className="text-sm font-medium">
                                        {t('hostId')}
                                    </div>
                                    <CopyTextBox text={licenseStatus.hostId} />
                                </div>
                            )}
                            {hostLicense && (
                                <div className="space-y-2">
                                    <div className="text-sm font-medium">
                                        {t('licenseKey')}
                                    </div>
                                    <CopyTextBox
                                        text={hostLicense}
                                        displayText={obfuscateLicenseKey(
                                            hostLicense
                                        )}
                                    />
                                </div>
                            )}
                        </div>
                        <SettingsSectionFooter>
                            <Button
                                variant="outline"
                                onClick={recheck}
                                disabled={isRecheckingLicense}
                                loading={isRecheckingLicense}
                            >
                                {t('licenseReckeckAll')}
                            </Button>
                        </SettingsSectionFooter>
                    </SettingsSection>
                    <SettingsSection>
                        <SettingsSectionHeader>
                            <SSTitle>{t('licenseSiteUsage')}</SSTitle>
                            <SettingsSectionDescription>
                                {t('licenseSiteUsageDecsription')}
                            </SettingsSectionDescription>
                        </SettingsSectionHeader>
                        <div className="space-y-4">
                            <div className="space-y-2">
                                <div className="text-2xl">
                                    {t('licenseSitesUsed', {count: licenseStatus?.usedSites || 0})}
                                </div>
                            </div>
                            {!licenseStatus?.isHostLicensed && (
                                <p className="text-sm text-muted-foreground">
                                    {t('licenseNoSiteLimit')}
                                </p>
                            )}
                            {licenseStatus?.maxSites && (
                                <div className="space-y-2">
                                    <div className="flex justify-between text-sm">
                                        <span className="text-muted-foreground">
                                            {t('licenseSitesUsedMax', {usedSites: licenseStatus.usedSites || 0, maxSites: licenseStatus.maxSites})}
                                        </span>
                                        <span className="text-muted-foreground">
                                            {Math.round(
                                                ((licenseStatus.usedSites ||
                                                    0) /
                                                    licenseStatus.maxSites) *
                                                    100
                                            )}
                                            %
                                        </span>
                                    </div>
                                    <Progress
                                        value={
                                            ((licenseStatus.usedSites || 0) /
                                                licenseStatus.maxSites) *
                                            100
                                        }
                                        className="h-5"
                                    />
                                </div>
                            )}
                        </div>
<<<<<<< HEAD
                        <SettingsSectionFooter>
                            {!licenseStatus?.isHostLicensed ? (
                                <>
                                    <Button
                                        onClick={() => {
                                            setPurchaseMode("license");
                                            setIsPurchaseModalOpen(true);
                                        }}
                                    >
                                        {t('licensePurchase')}
                                    </Button>
                                </>
                            ) : (
                                <>
                                    <Button
                                        variant="outline"
                                        onClick={() => {
                                            setPurchaseMode("additional-sites");
                                            setIsPurchaseModalOpen(true);
                                        }}
                                    >
                                        {t('licensePurchaseSites')}
                                    </Button>
                                </>
                            )}
                        </SettingsSectionFooter>
=======
                        {/* <SettingsSectionFooter> */}
                        {/*     {!licenseStatus?.isHostLicensed ? ( */}
                        {/*         <> */}
                        {/*             <Button */}
                        {/*                 onClick={() => { */}
                        {/*                     setPurchaseMode("license"); */}
                        {/*                     setIsPurchaseModalOpen(true); */}
                        {/*                 }} */}
                        {/*             > */}
                        {/*                 Purchase License */}
                        {/*             </Button> */}
                        {/*         </> */}
                        {/*     ) : ( */}
                        {/*         <> */}
                        {/*             <Button */}
                        {/*                 variant="outline" */}
                        {/*                 onClick={() => { */}
                        {/*                     setPurchaseMode("additional-sites"); */}
                        {/*                     setIsPurchaseModalOpen(true); */}
                        {/*                 }} */}
                        {/*             > */}
                        {/*                 Purchase Additional Sites */}
                        {/*             </Button> */}
                        {/*         </> */}
                        {/*     )} */}
                        {/* </SettingsSectionFooter> */}
>>>>>>> f5a19762
                    </SettingsSection>
                </SettingsSectionGrid>
                <LicenseKeysDataTable
                    licenseKeys={rows}
                    onDelete={(key) => {
                        setSelectedLicenseKey(key);
                        setIsDeleteModalOpen(true);
                    }}
                    onCreate={() => setIsCreateModalOpen(true)}
                />
            </SettingsContainer>
        </>
    );
}<|MERGE_RESOLUTION|>--- conflicted
+++ resolved
@@ -286,24 +286,7 @@
                                             </FormControl>
                                             <div className="space-y-1 leading-none">
                                                 <FormLabel>
-<<<<<<< HEAD
                                                     {t('licenseAgreement')}
-                                                    <br />
-                                                    <Link
-                                                        href="https://fossorial.io/license.html"
-                                                        target="_blank"
-                                                        rel="noopener noreferrer"
-                                                        className="text-primary hover:underline"
-                                                    >
-                                                        {t('fossorialLicense')}
-                                                    </Link>
-=======
-                                                    By checking this box, you
-                                                    confirm that you have read
-                                                    and agree to the license
-                                                    terms corresponding to the
-                                                    tier associated with your
-                                                    license key.
                                                     {/* <br /> */}
                                                     {/* <Link */}
                                                     {/*     href="https://fossorial.io/license.html" */}
@@ -311,11 +294,8 @@
                                                     {/*     rel="noopener noreferrer" */}
                                                     {/*     className="text-primary hover:underline" */}
                                                     {/* > */}
-                                                    {/*     View Fossorial */}
-                                                    {/*     Commercial License & */}
-                                                    {/*     Subscription Terms */}
+                                                    {/* {t('fossorialLicense')} */}
                                                     {/* </Link> */}
->>>>>>> f5a19762
                                                 </FormLabel>
                                                 <FormMessage />
                                             </div>
@@ -504,34 +484,6 @@
                                 </div>
                             )}
                         </div>
-<<<<<<< HEAD
-                        <SettingsSectionFooter>
-                            {!licenseStatus?.isHostLicensed ? (
-                                <>
-                                    <Button
-                                        onClick={() => {
-                                            setPurchaseMode("license");
-                                            setIsPurchaseModalOpen(true);
-                                        }}
-                                    >
-                                        {t('licensePurchase')}
-                                    </Button>
-                                </>
-                            ) : (
-                                <>
-                                    <Button
-                                        variant="outline"
-                                        onClick={() => {
-                                            setPurchaseMode("additional-sites");
-                                            setIsPurchaseModalOpen(true);
-                                        }}
-                                    >
-                                        {t('licensePurchaseSites')}
-                                    </Button>
-                                </>
-                            )}
-                        </SettingsSectionFooter>
-=======
                         {/* <SettingsSectionFooter> */}
                         {/*     {!licenseStatus?.isHostLicensed ? ( */}
                         {/*         <> */}
@@ -541,7 +493,7 @@
                         {/*                     setIsPurchaseModalOpen(true); */}
                         {/*                 }} */}
                         {/*             > */}
-                        {/*                 Purchase License */}
+                        {/*                 {t('licensePurchase')} */}
                         {/*             </Button> */}
                         {/*         </> */}
                         {/*     ) : ( */}
@@ -553,12 +505,11 @@
                         {/*                     setIsPurchaseModalOpen(true); */}
                         {/*                 }} */}
                         {/*             > */}
-                        {/*                 Purchase Additional Sites */}
+                        {/*                 {t('licensePurchaseSites')} */}
                         {/*             </Button> */}
                         {/*         </> */}
                         {/*     )} */}
                         {/* </SettingsSectionFooter> */}
->>>>>>> f5a19762
                     </SettingsSection>
                 </SettingsSectionGrid>
                 <LicenseKeysDataTable
