"use client";

import { ColumnDef } from "@tanstack/react-table";
import { UsersDataTable } from "./AdminUsersDataTable";
import { Button } from "@app/components/ui/button";
import { ArrowRight, ArrowUpDown, MoreHorizontal } from "lucide-react";
import { useRouter } from "next/navigation";
import { useState } from "react";
import ConfirmDeleteDialog from "@app/components/ConfirmDeleteDialog";
import { toast } from "@app/hooks/useToast";
import { formatAxiosError } from "@app/lib/api";
import { createApiClient } from "@app/lib/api";
import { useEnvContext } from "@app/hooks/useEnvContext";
import { useTranslations } from "next-intl";
<<<<<<< HEAD
import AdminUserManagement from "./AdminUserManagement";
=======
import {
    DropdownMenu,
    DropdownMenuItem,
    DropdownMenuContent,
    DropdownMenuTrigger
} from "@app/components/ui/dropdown-menu";
>>>>>>> 915ccdc0

export type GlobalUserRow = {
    id: string;
    name: string | null;
    username: string;
    email: string | null;
    type: string;
    idpId: number | null;
    idpName: string;
    dateCreated: string;
    twoFactorEnabled: boolean | null;
    twoFactorSetupRequested: boolean | null;
};

type Props = {
    users: GlobalUserRow[];
};

export default function UsersTable({ users }: Props) {
    const router = useRouter();
    const t = useTranslations();

    const [isDeleteModalOpen, setIsDeleteModalOpen] = useState(false);
    const [selected, setSelected] = useState<GlobalUserRow | null>(null);
    const [rows, setRows] = useState<GlobalUserRow[]>(users);

    const api = createApiClient(useEnvContext());

    const deleteUser = (id: string) => {
        api.delete(`/user/${id}`)
            .catch((e) => {
                console.error(t("userErrorDelete"), e);
                toast({
                    variant: "destructive",
                    title: t("userErrorDelete"),
                    description: formatAxiosError(e, t("userErrorDelete"))
                });
            })
            .then(() => {
                router.refresh();
                setIsDeleteModalOpen(false);

                const newRows = rows.filter((row) => row.id !== id);

                setRows(newRows);
            });
    };

    const columns: ColumnDef<GlobalUserRow>[] = [
        {
            accessorKey: "id",
            header: ({ column }) => {
                return (
                    <Button
                        variant="ghost"
                        onClick={() =>
                            column.toggleSorting(column.getIsSorted() === "asc")
                        }
                    >
                        ID
                    </Button>
                );
            }
        },
        {
            accessorKey: "username",
            header: ({ column }) => {
                return (
                    <Button
                        variant="ghost"
                        onClick={() =>
                            column.toggleSorting(column.getIsSorted() === "asc")
                        }
                    >
                        {t("username")}
                        <ArrowUpDown className="ml-2 h-4 w-4" />
                    </Button>
                );
            }
        },
        {
            accessorKey: "email",
            header: ({ column }) => {
                return (
                    <Button
                        variant="ghost"
                        onClick={() =>
                            column.toggleSorting(column.getIsSorted() === "asc")
                        }
                    >
                        {t("email")}
                        <ArrowUpDown className="ml-2 h-4 w-4" />
                    </Button>
                );
            }
        },
        {
            accessorKey: "name",
            header: ({ column }) => {
                return (
                    <Button
                        variant="ghost"
                        onClick={() =>
                            column.toggleSorting(column.getIsSorted() === "asc")
                        }
                    >
                        {t("name")}
                        <ArrowUpDown className="ml-2 h-4 w-4" />
                    </Button>
                );
            }
        },
        {
            accessorKey: "idpName",
            header: ({ column }) => {
                return (
                    <Button
                        variant="ghost"
                        onClick={() =>
                            column.toggleSorting(column.getIsSorted() === "asc")
                        }
                    >
                        {t("identityProvider")}
                        <ArrowUpDown className="ml-2 h-4 w-4" />
                    </Button>
                );
            }
        },
        {
            accessorKey: "twoFactorEnabled",
            header: ({ column }) => {
                return (
                    <Button
                        variant="ghost"
                        onClick={() =>
                            column.toggleSorting(column.getIsSorted() === "asc")
                        }
                    >
                        {t("twoFactor")}
                        <ArrowUpDown className="ml-2 h-4 w-4" />
                    </Button>
                );
            },
            cell: ({ row }) => {
                const userRow = row.original;

                return (
                    <div className="flex flex-row items-center gap-2">
                        <span>
                            {userRow.twoFactorEnabled ||
                            userRow.twoFactorSetupRequested ? (
                                <span className="text-green-500">
                                    {t("enabled")}
                                </span>
                            ) : (
                                <span>{t("disabled")}</span>
                            )}
                        </span>
                    </div>
                );
            }
        },
        {
            id: "actions",
            cell: ({ row }) => {
                const r = row.original;
                return (
                    <>
                        <div className="flex items-center justify-end gap-2">
<<<<<<< HEAD
                            <AdminUserManagement
                                userId={r.id}
                                userEmail={r.email || ""}
                                userName={r.name || r.username}
                                userType={r.type}
                                userUsername={r.username}
                            />
                            <Button
                                variant={"outlinePrimary"}
=======
                            <DropdownMenu>
                                <DropdownMenuTrigger asChild>
                                    <Button
                                        variant="ghost"
                                        className="h-8 w-8 p-0"
                                    >
                                        <span className="sr-only">
                                            Open menu
                                        </span>
                                        <MoreHorizontal className="h-4 w-4" />
                                    </Button>
                                </DropdownMenuTrigger>
                                <DropdownMenuContent align="end">
                                    <DropdownMenuItem
                                        onClick={() => {
                                            setSelected(r);
                                            setIsDeleteModalOpen(true);
                                        }}
                                    >
                                        {t("delete")}
                                    </DropdownMenuItem>
                                </DropdownMenuContent>
                            </DropdownMenu>
                            <Button
                                variant={"secondary"}
                                size="sm"
>>>>>>> 915ccdc0
                                onClick={() => {
                                    router.push(`/admin/users/${r.id}`);
                                }}
                            >
                                {t("edit")}
                                <ArrowRight className="ml-2 w-4 h-4" />
                            </Button>
                        </div>
                    </>
                );
            }
        }
    ];

    return (
        <>
            {selected && (
                <ConfirmDeleteDialog
                    open={isDeleteModalOpen}
                    setOpen={(val) => {
                        setIsDeleteModalOpen(val);
                        setSelected(null);
                    }}
                    dialog={
                        <div className="space-y-4">
                            <p>
                                {t("userQuestionRemove", {
                                    selectedUser:
                                        selected?.email ||
                                        selected?.name ||
                                        selected?.username
                                })}
                            </p>

                            <p>
                                <b>{t("userMessageRemove")}</b>
                            </p>

                            <p>{t("userMessageConfirm")}</p>
                        </div>
                    }
                    buttonText={t("userDeleteConfirm")}
                    onConfirm={async () => deleteUser(selected!.id)}
                    string={
                        selected.email || selected.name || selected.username
                    }
                    title={t("userDeleteServer")}
                />
            )}

            <UsersDataTable columns={columns} data={rows} />
        </>
    );
}<|MERGE_RESOLUTION|>--- conflicted
+++ resolved
@@ -12,16 +12,13 @@
 import { createApiClient } from "@app/lib/api";
 import { useEnvContext } from "@app/hooks/useEnvContext";
 import { useTranslations } from "next-intl";
-<<<<<<< HEAD
 import AdminUserManagement from "./AdminUserManagement";
-=======
 import {
     DropdownMenu,
     DropdownMenuItem,
     DropdownMenuContent,
     DropdownMenuTrigger
 } from "@app/components/ui/dropdown-menu";
->>>>>>> 915ccdc0
 
 export type GlobalUserRow = {
     id: string;
@@ -191,7 +188,6 @@
                 return (
                     <>
                         <div className="flex items-center justify-end gap-2">
-<<<<<<< HEAD
                             <AdminUserManagement
                                 userId={r.id}
                                 userEmail={r.email || ""}
@@ -201,7 +197,6 @@
                             />
                             <Button
                                 variant={"outlinePrimary"}
-=======
                             <DropdownMenu>
                                 <DropdownMenuTrigger asChild>
                                     <Button
@@ -228,7 +223,6 @@
                             <Button
                                 variant={"secondary"}
                                 size="sm"
->>>>>>> 915ccdc0
                                 onClick={() => {
                                     router.push(`/admin/users/${r.id}`);
                                 }}
