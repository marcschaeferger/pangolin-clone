import LoginForm from "@app/components/LoginForm";
import { verifySession } from "@app/lib/verifySession";
import { redirect } from "next/navigation";

export async function Page({
    searchParams,
}: {
    searchParams: { [key: string]: string | string[] | undefined };
}) {
    const { user } = await verifySession();

<<<<<<< HEAD
    if (user) {
        redirect("/");
=======
const formSchema = z.object({
    email: z.string().email({ message: "Invalid email address" }),
    password: z
        .string()
        .min(8, { message: "Password must be at least 8 characters" }),
});

export default function LoginForm() {
    const [error, setError] = useState<string | null>(null);

    const form = useForm<z.infer<typeof formSchema>>({
        resolver: zodResolver(formSchema),
        defaultValues: {
            email: "",
            password: "",
        },
    });

    async function onSubmit(values: z.infer<typeof formSchema>) {
        const { email, password } = values;
        const res = await api
            .post<LoginResponse>("/auth/login", {
                email,
                password,
            })
            .catch((e) => {
                setError(
                    e.response?.data?.message ||
                    "An error occurred while logging in",
                );
            });
>>>>>>> 82130367
    }

    return (
        <>
            <LoginForm redirect={searchParams.redirect as string} />
        </>
    );
}

export default Page;<|MERGE_RESOLUTION|>--- conflicted
+++ resolved
@@ -2,56 +2,18 @@
 import { verifySession } from "@app/lib/verifySession";
 import { redirect } from "next/navigation";
 
-export async function Page({
-    searchParams,
-}: {
-    searchParams: { [key: string]: string | string[] | undefined };
-}) {
+export async function Page() {
     const { user } = await verifySession();
 
-<<<<<<< HEAD
     if (user) {
         redirect("/");
-=======
-const formSchema = z.object({
-    email: z.string().email({ message: "Invalid email address" }),
-    password: z
-        .string()
-        .min(8, { message: "Password must be at least 8 characters" }),
-});
-
-export default function LoginForm() {
-    const [error, setError] = useState<string | null>(null);
-
-    const form = useForm<z.infer<typeof formSchema>>({
-        resolver: zodResolver(formSchema),
-        defaultValues: {
-            email: "",
-            password: "",
-        },
-    });
-
-    async function onSubmit(values: z.infer<typeof formSchema>) {
-        const { email, password } = values;
-        const res = await api
-            .post<LoginResponse>("/auth/login", {
-                email,
-                password,
-            })
-            .catch((e) => {
-                setError(
-                    e.response?.data?.message ||
-                    "An error occurred while logging in",
-                );
-            });
->>>>>>> 82130367
     }
 
     return (
         <>
-            <LoginForm redirect={searchParams.redirect as string} />
+            <LoginForm redirect={"test"} />
         </>
     );
 }
 
-export default Page;+export default Page;
