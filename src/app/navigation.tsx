import { SidebarNavItem } from "@app/components/SidebarNav";
import { build } from "@server/build";
import {
    Settings,
    Users,
    Link as LinkIcon,
    Waypoints,
    Combine,
    Fingerprint,
    KeyRound,
    TicketCheck,
    User,
    Globe, // Added from 'dev' branch
    MonitorUp, // Added from 'dev' branch
    Server,
<<<<<<< HEAD
    CreditCard,
    Bolt,
    ScanText,
    ReceiptText
=======
    Zap,
    CreditCard,
    Logs,
    SquareMousePointer,
    ScanEye
>>>>>>> 772bda69
} from "lucide-react";

export type SidebarNavSection = {
    // Added from 'dev' branch
    heading: string;
    items: SidebarNavItem[];
};

// Merged from 'user-management-and-resources' branch
export const orgLangingNavItems: SidebarNavItem[] = [
    {
        title: "sidebarAccount",
        href: "/{orgId}",
        icon: <User className="h-4 w-4" />
    }
];

export const orgNavSections = (
    enableClients: boolean = true
): SidebarNavSection[] => [
    {
        heading: "General",
        items: [
            {
                title: "sidebarSites",
                href: "/{orgId}/settings/sites",
                icon: <Combine className="h-4 w-4" />
            },
            {
                title: "sidebarResources",
                href: "/{orgId}/settings/resources",
                icon: <Waypoints className="h-4 w-4" />
            },
            ...(enableClients
                ? [
                      {
                          title: "sidebarClients",
                          href: "/{orgId}/settings/clients",
                          icon: <MonitorUp className="h-4 w-4" />,
                          isBeta: true
                      }
                  ]
                : []),
            ...(build == "saas"
                ? [
                      {
                          title: "sidebarRemoteExitNodes",
                          href: "/{orgId}/settings/remote-exit-nodes",
                          icon: <Server className="h-4 w-4" />,
                          showEE: true
                      }
                  ]
                : []),
            {
                title: "sidebarDomains",
                href: "/{orgId}/settings/domains",
                icon: <Globe className="h-4 w-4" />
            },
            {
                title: "sidebarBluePrints",
                href: "/{orgId}/settings/blueprints",
                icon: <ReceiptText className="h-4 w-4" />
            }
        ]
    },
    {
        heading: "Access Control",
        items: [
            {
                title: "sidebarUsers",
                href: "/{orgId}/settings/access/users",
                icon: <User className="h-4 w-4" />
            },
            {
                title: "sidebarRoles",
                href: "/{orgId}/settings/access/roles",
                icon: <Users className="h-4 w-4" />
            },
            {
                title: "sidebarInvitations",
                href: "/{orgId}/settings/access/invitations",
                icon: <TicketCheck className="h-4 w-4" />
            },
            ...(build == "saas"
                ? [
                      {
                          title: "sidebarIdentityProviders",
                          href: "/{orgId}/settings/idp",
                          icon: <Fingerprint className="h-4 w-4" />,
                          showEE: true
                      }
                  ]
                : []),
            {
                title: "sidebarShareableLinks",
                href: "/{orgId}/settings/share-links",
                icon: <LinkIcon className="h-4 w-4" />
            }
        ]
    },
    {
        heading: "Analytics",
        items: [
            {
                title: "sidebarLogsRequest",
                href: "/{orgId}/settings/logs/request",
                icon: <SquareMousePointer className="h-4 w-4" />
            },
            ...(build != "oss"
                ? [
                      {
                          title: "sidebarLogsAccess",
                          href: "/{orgId}/settings/logs/access",
                          icon: <ScanEye className="h-4 w-4" />
                      },
                      {
                          title: "sidebarLogsAction",
                          href: "/{orgId}/settings/logs/action",
                          icon: <Logs className="h-4 w-4" />
                      }
                  ]
                : [])
        ]
    },
    {
        heading: "Organization",
        items: [
            {
                title: "sidebarApiKeys",
                href: "/{orgId}/settings/api-keys",
                icon: <KeyRound className="h-4 w-4" />
            },
            ...(build == "saas"
                ? [
                      {
                          title: "sidebarBilling",
                          href: "/{orgId}/settings/billing",
                          icon: <CreditCard className="h-4 w-4" />
                      }
                  ]
                : []),
            ...(build == "saas"
                ? [
                      {
                          title: "sidebarEnterpriseLicenses",
                          href: "/{orgId}/settings/license",
                          icon: <TicketCheck className="h-4 w-4" />
                      }
                  ]
                : []),
            {
                title: "sidebarSettings",
                href: "/{orgId}/settings/general",
                icon: <Settings className="h-4 w-4" />
            }
        ]
    }
];

export const adminNavSections: SidebarNavSection[] = [
    {
        heading: "Admin",
        items: [
            {
                title: "sidebarAllUsers",
                href: "/admin/users",
                icon: <Users className="h-4 w-4" />
            },
            {
                title: "sidebarApiKeys",
                href: "/admin/api-keys",
                icon: <KeyRound className="h-4 w-4" />
            },
            {
                title: "sidebarIdentityProviders",
                href: "/admin/idp",
                icon: <Fingerprint className="h-4 w-4" />
            },
            ...(build == "enterprise"
                ? [
                      {
                          title: "sidebarLicense",
                          href: "/admin/license",
                          icon: <TicketCheck className="h-4 w-4" />
                      }
                  ]
                : [])
        ]
    }
];<|MERGE_RESOLUTION|>--- conflicted
+++ resolved
@@ -13,18 +13,15 @@
     Globe, // Added from 'dev' branch
     MonitorUp, // Added from 'dev' branch
     Server,
-<<<<<<< HEAD
     CreditCard,
     Bolt,
     ScanText,
     ReceiptText
-=======
     Zap,
     CreditCard,
     Logs,
     SquareMousePointer,
     ScanEye
->>>>>>> 772bda69
 } from "lucide-react";
 
 export type SidebarNavSection = {
