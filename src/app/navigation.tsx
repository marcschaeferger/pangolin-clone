--- conflicted
+++ resolved
@@ -14,12 +14,9 @@
     User,
     Globe, // Added from 'dev' branch
     MonitorUp, // Added from 'dev' branch
-<<<<<<< HEAD
     Server,
-    Zap
-=======
+    Zap,
     Shield
->>>>>>> 75cec731
 } from "lucide-react";
 
 export type SidebarNavSection = {
